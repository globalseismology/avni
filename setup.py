--- conflicted
+++ resolved
@@ -20,7 +20,6 @@
 if int(npv[1]) < 7:
     raise ImportError( 'REM3D requires Numpy 1.7 or later.' )
 
-<<<<<<< HEAD
 import numpy.distutils.fcompiler
 
 # get F90 environment variable
@@ -89,8 +88,6 @@
 packagelist=['rem3d']
 
 
-=======
->>>>>>> b77a8c86
 # write short description
 #--------------------------------------------------------------------------
 description = 'a modeling and analysis toolkit for reference Earth ' + \
@@ -131,19 +128,11 @@
                 author = 'Pritwiraj Moulik',
                 author_email='pritwiraj.moulik@gmail.com',
                 license='GPL',
-<<<<<<< HEAD
                 packages = packagelist,
                 install_requires=['fortranformat','joblib','progressbar2',
                 'requests','future','msgpack','argparse','configobj'],
                 data_files=[('rem3d', ['README.md']),
                 ('rem3d/config',['rem3d/config/attributes.ini'])],
-                
-=======
-                packages = ['rem3d'],
-                install_requires=['pandas','fortranformat','joblib','progressbar',
-                'netCDF4'],
-                data_files=[('rem3d', ['README.md'])],
->>>>>>> b77a8c86
                 keywords = ['earth-science','earth-observation','earthquake',
                 'earth','earthquake-data','geology','geophysics',
                 'geophysical-inversions','seismology','seismic-inversion',
