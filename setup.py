--- conflicted
+++ resolved
@@ -155,16 +155,9 @@
                 ext_modules = extf,
                 install_requires=['fortranformat==0.2.5',
                 'progressbar2==3.38.0','requests==2.20.1','future==0.16.0',
-<<<<<<< HEAD
-                'msgpack==0.5.6','argparse==1.4.0','configobj==5.0.6',
-                'xarray==0.11.3','h5py==2.8.0','matplotlib==2.2.2','pygeodesy',
-                'pandas','scipy','numpy','pint'],
-=======
-                'msgpack==0.5.6','pint==0.8.1','h5py>=2.9.0',
-                'pygeodesy','argparse',
-                'matplotlib','xarray','configobj',
-                'joblib','pandas','scipy','numpy'],
->>>>>>> 85804d10
+                'msgpack==0.5.6','pint==0.8.1','h5py>=2.9.0','matplotlib==2.2.2',
+                'pygeodesy','argparse','xarray','configobj',
+                'joblib','pandas','scipy','numpy','pint'],
                 data_files=[('rem3d', ['README.md']),
                 ('rem3d/config',['rem3d/config/attributes.ini','rem3d/config/planets.ini','rem3d/config/units.ini'])],
                 keywords = ['earth-science','earth-observation','earthquake',
