--- conflicted
+++ resolved
@@ -20,11 +20,6 @@
 if int(npv[1]) < 7:
     raise ImportError( 'REM3D requires Numpy 1.7 or later.' )
 
-<<<<<<< HEAD
-import numpy.distutils.fcompiler
-
-=======
->>>>>>> 42844958
 # write short description
 #--------------------------------------------------------------------------
 description = 'a modeling and analysis toolkit for reference Earth ' + \
@@ -67,13 +62,8 @@
                 author_email='pritwiraj.moulik@gmail.com',
                 license='GPL',
                 packages = ['rem3d'],
-<<<<<<< HEAD
-                install_requires=['requests'],
-                data_files=[('', ['README.md'])],
-=======
                 install_requires=['requests','future'],
                 data_files=[('rem3d', ['README.md'])],
->>>>>>> 42844958
                 keywords = ['earth-science','earth-observation','earthquake',
                 'earth','earthquake-data','geology','geophysics',
                 'geophysical-inversions','seismology','seismic-inversion',
