--- conflicted
+++ resolved
@@ -3,11 +3,7 @@
 import os
 import sys
 import subprocess
-<<<<<<< HEAD
 import glob
-=======
-
->>>>>>> 8be03442
 
 # import numpy
 #---------------------------------------------------------------
@@ -22,10 +18,6 @@
 if int(npv[1]) < 7:
     raise ImportError( 'REM3D requires Numpy 1.7 or later.' )
 
-<<<<<<< HEAD
-=======
-import numpy.distutils.core
->>>>>>> 8be03442
 import numpy.distutils.fcompiler
 
 # get F90 environment variable
@@ -54,8 +46,6 @@
                  "-mtune=native"]
     omp_lib = ["-lgomp"]
 
-<<<<<<< HEAD
-=======
 elif F90 == "f90":
     f90_flags = ["-fopenmp", "-fPIC", "-O3", "-library=sunperf","-xopenmp"]
     omp_lib = [""]
@@ -64,7 +54,6 @@
     f90_flags = ["-mp"]
     omp_lib = [""]
 
->>>>>>> 8be03442
 else:
     l1 = "F90 = " + F90 + ". \n"
     l2 = "Environment variable F90 not recognized.  \n"
@@ -93,44 +82,9 @@
 # setup fortran 90 extension
 #---------------------------------------------------------------------------
 
-<<<<<<< HEAD
 f90_dir='rem3d/f2py'
 packagelist=['rem3d']
 for module in os.listdir(f90_dir): packagelist.append('rem3d.f2py.'+module)
-=======
-# f90_fnames = [
-#     'types.f90',
-#     'slab_plane.f90',
-#     'slab_bgnd.f90',
-#     ]
-
-f90_fnames = ['hello.f90']
-
-f90_paths = []
-for fname in f90_fnames:
-    f90_paths.append( 'rem3d/f2py/' + fname )
-
-
-# Try to use setuptools in order to check dependencies.
-# if the system does not have setuptools, fall back on
-# distutils.
-# try:
-#     from setuptools import setup
-#     ifsetuptools=True
-#     print "...using setuptools"
-# except ImportError:
-#     ifsetuptools=False
-
-from numpy.distutils.core import setup,Extension
-extf = Extension(
-    name = 'rem3d-f90',
-    sources = f90_paths,
-    )
-
-#     extra_f90_compile_args = f90_flags,
-#     extra_link_args = omp_lib,
-#     )
->>>>>>> 8be03442
 
 
 # write short description
@@ -173,7 +127,6 @@
 metadata = dict(name = 'rem3d',
                 version=versionstuff['version'],
                 description=description,
-<<<<<<< HEAD
                 long_description = long_description,
                 url='http://www.rem3d.org',
                 author = 'Pritwiraj Moulik',
@@ -196,32 +149,5 @@
                 'Natural Language :: English',
                 ],
                 )
-=======
-    			long_description = long_description,
-                url='http://www.rem3d.org',
-    			author = 'Pritwiraj Moulik',
-                author_email='pritwiraj.moulik@gmail.com',
-                license='GPL',
-    			packages = ['rem3d'],
-                package_data={'rem3d': ['*.f90','data/input_*/*']},
-#                ext_modules = [extf],
-    			keywords = ['earth-science','earth-observation','earthquake',
-    			'earth','earthquake-data','geology','geophysics',
-    			'geophysical-inversions','seismology','seismic-inversion',
-    			'seismic-waves','seismic-tomography','mineral',
-    			'geochemistry','geodesy','physics','modeling','modeling-tool',
-    			'model','geodynamics'],
-                classifiers=[
-                'License :: OSI Approved :: GNU General Public License v3 or later (GPLv3+)',
-        		'Programming Language :: Fortran',
-                'Programming Language :: Python',
-                'Intended Audience :: Science/Research',
-        		'Topic :: Education',
-        		'Natural Language :: English',
-				],
-                )
 
-
-# if ifsetuptools: metadata['install_requires'] = ['numpy', 'matplotlib', 'scipy']
->>>>>>> 8be03442
 setup(**metadata)