sudo: required
dist: xenial

language: python
python:
  - "3.7"

branches:
  only:
    - devel
    - travis
<<<<<<< HEAD

=======
>>>>>>> d561d133

before_install:
  # print the distro information
  - lsb_release -a
  - sudo apt-get update -qq
  - sudo apt-get install -y gfortran

  # Here we just install Miniconda, which you shouldn't have to change.
  - wget https://repo.continuum.io/miniconda/Miniconda3-latest-Linux-x86_64.sh -O miniconda.sh
  - bash miniconda.sh -b -p $HOME/miniconda
  - export PATH="$HOME/miniconda/bin:$PATH"
  - export F90=gfortran
  - conda update --yes conda

env:
  - CODECOV_TOKEN=780b4864-10db-46f6-8118-3a93665c8546

install:
  # Make environment and activate
  - conda create --yes --name rem3d python=$TRAVIS_PYTHON_VERSION
  - source $HOME/miniconda/etc/profile.d/conda.sh
  - source activate rem3d
  
  # Install REM3D requirements
  - conda install --yes -c conda-forge netcdf4 basemap basemap-data-hires
  
  # This is for coverage testing
  - conda install --yes -c conda-forge codecov pytest-cov pytest
  - pip install python-slugify
    
script:
  # Running pip install -e . --user directly causes errors
  # Refer https://jeetblogs.org/post/strange-uninstall-failures-when-running-pip-install-in-editable-mode/
  - cd ..
  - pip install -e rem3d --user
<<<<<<< HEAD
  # Add the required command for testing here
  - cd rem3d/examples/Scripts
  - python grab_server_data.py
  - if diff ./S362ANI+M.vs.5.epix ../Output/S362ANI+M.vs.5.epix ; then
=======
  - cd rem3d
  - pytest --cov-report term --cov=.
  # Add the required command for testing here
  - cd tests
  - python test_grab_server_data.py
  - if diff ./S362ANI+M.vs.5.epix ./outputs/S362ANI+M.vs.5.epix ; then
>>>>>>> d561d133
      echo "Build successful";
    else
      echo "Build failed";
      exit 1;
<<<<<<< HEAD
    fi
=======
    fi    
    
after_success:
  #If Codecov fails to upload reports, ensure the CI build does not fail with a catch-all:
  - bash <(curl -s https://codecov.io/bash) -t $CODECOV_TOKEN || echo "Codecov did not collect coverage reports"
>>>>>>> d561d133
<|MERGE_RESOLUTION|>--- conflicted
+++ resolved
@@ -9,10 +9,6 @@
   only:
     - devel
     - travis
-<<<<<<< HEAD
-
-=======
->>>>>>> d561d133
 
 before_install:
   # print the distro information
@@ -48,29 +44,18 @@
   # Refer https://jeetblogs.org/post/strange-uninstall-failures-when-running-pip-install-in-editable-mode/
   - cd ..
   - pip install -e rem3d --user
-<<<<<<< HEAD
-  # Add the required command for testing here
-  - cd rem3d/examples/Scripts
-  - python grab_server_data.py
-  - if diff ./S362ANI+M.vs.5.epix ../Output/S362ANI+M.vs.5.epix ; then
-=======
   - cd rem3d
   - pytest --cov-report term --cov=.
   # Add the required command for testing here
   - cd tests
   - python test_grab_server_data.py
   - if diff ./S362ANI+M.vs.5.epix ./outputs/S362ANI+M.vs.5.epix ; then
->>>>>>> d561d133
       echo "Build successful";
     else
       echo "Build failed";
       exit 1;
-<<<<<<< HEAD
-    fi
-=======
     fi    
     
 after_success:
   #If Codecov fails to upload reports, ensure the CI build does not fail with a catch-all:
-  - bash <(curl -s https://codecov.io/bash) -t $CODECOV_TOKEN || echo "Codecov did not collect coverage reports"
->>>>>>> d561d133
+  - bash <(curl -s https://codecov.io/bash) -t $CODECOV_TOKEN || echo "Codecov did not collect coverage reports"