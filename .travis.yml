--- conflicted
+++ resolved
@@ -20,12 +20,9 @@
     - devel
     - travis
     - master
-<<<<<<< HEAD
     - plotmodels
-=======
     - api
 
->>>>>>> 0348de65
 env:
   global:
     - CONDA_BASE_PATH=${HOME}/cache/miniconda
