--- conflicted
+++ resolved
@@ -15,30 +15,12 @@
 from netCDF4 import Dataset as netcdf #reading netcdf files
 import scipy.interpolate as spint
 import scipy.spatial.qhull as qhull
-<<<<<<< HEAD
-import itertools
-import time
-import progressbar
-import pint # For SI units
-ureg = pint.UnitRegistry()
-=======
->>>>>>> 8aa6721f
 
 ############################### PLOTTING ROUTINES ################################        
 from .trigd import atand,tand
 from .f2py import delazgc # geolib library from NSW
 from . import constants
-<<<<<<< HEAD
 ###############################
-=======
-############################### PLOTTING ROUTINES ################################        
-
-def atand(x):
-    return degrees(atan(x))
-    
-def tand(x):
-    return tan(radians(x))
->>>>>>> 8aa6721f
         
 def midpoint(lat1, lon1, lat2, lon2):
     """Get the mid-point from positions in geographic coordinates.Input values as degrees"""
@@ -173,10 +155,6 @@
     bary = np.einsum('njk,nk->nj', temp[:, :d, :], delta)
     return vertices, np.hstack((bary, 1 - bary.sum(axis=1, keepdims=True)))
 
-<<<<<<< HEAD
-  
-=======
->>>>>>> 8aa6721f
 def interpolate(values, vtx, wts, fill_value=np.nan):
     """An interpolated values is computed for that grid point, using the barycentric coordinates, and the values of the function at the vertices of the enclosing simplex. From:
     http://stackoverflow.com/questions/20915502/speedup-scipy-griddata-for-multiple-interpolations-between-two-irregular-grids"""    
