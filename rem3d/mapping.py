#!/usr/bin/env python

# python 3 compatibility
from __future__ import absolute_import, division, print_function
from builtins import *

<<<<<<< HEAD

=======
>>>>>>> b77a8c86
from math import cos, pi, log, sin, tan, atan, atan2, sqrt, radians, degrees, asin, modf
import sys,os
import numpy as np #for numerical analysis
# from scipy.io import netcdf_file as netcdf #reading netcdf files
import scipy.spatial.qhull as qhull

############################### PLOTTING ROUTINES ################################        
from . import constants
###############################

def atand(x):
    return degrees(atan(x))
    
def tand(x):
    return tan(radians(x))
        
def midpoint(lat1, lon1, lat2, lon2):
    """Get the mid-point from positions in geographic coordinates.Input values as degrees"""

#Convert to radians
    lat1 = radians(lat1)
    lon1 = radians(lon1)
    lat2 = radians(lat2)
    lon2 = radians(lon2)


    bx = cos(lat2) * cos(lon2 - lon1)
    by = cos(lat2) * sin(lon2 - lon1)
    lat3 = atan2(sin(lat1) + sin(lat2), \
           sqrt((cos(lat1) + bx) * (cos(lat1) \
           + bx) + by**2))
    lon3 = lon1 + atan2(by, cos(lat1) + bx)

    return [round(degrees(lat3), 2), round(degrees(lon3), 2)]

    
def cart2spher(xyz):
    """Convert from cartesian to spherical coordinates
    http://www.geom.uiuc.edu/docs/reference/CRC-formulas/node42.html
    """
    rlatlon = np.zeros(xyz.shape)
    xy = xyz[:,0]**2 + xyz[:,1]**2
    rlatlon[:,0] = np.sqrt(xy + xyz[:,2]**2)
#     ptsnew[:,4] = np.arctan2(np.sqrt(xy), xyz[:,2]) # for elevation angle defined from Z-axis down
    #ptsnew[:,4] = np.arctan2(xyz[:,2], np.sqrt(xy)) # for elevation angle defined from XY-plane up
    rlatlon[:,1] = np.arctan2(xyz[:,2], np.sqrt(xy))/np.pi*180. # latitude
    rlatlon[:,2] = np.arctan2(xyz[:,1], xyz[:,0])/np.pi*180.
    return rlatlon
 
def spher2cart(rlatlon):
    """Convert from spherical to cartesian coordinates
    http://www.geom.uiuc.edu/docs/reference/CRC-formulas/node42.html
    """
    xyz = np.zeros(rlatlon.shape)
    colatitude=90.-rlatlon[:,1]
    xyz[:,0] = rlatlon[:,0]*np.cos(np.pi/180.*rlatlon[:,2])*np.sin(np.pi/180.*colatitude)
    xyz[:,1] = rlatlon[:,0]*np.sin(np.pi/180.*rlatlon[:,2])*np.sin(np.pi/180.*colatitude)
    xyz[:,2] = rlatlon[:,0]*np.cos(np.pi/180.*colatitude)
    return xyz 

 
def getDestinationLatLong(lat,lng,azimuth,distance):
    '''returns the lat an long of destination point 
    given the start lat, long, aziuth, and distance'''
    R = 6378.1 #Radius of the Earth in km
    brng = radians(azimuth) #Bearing is degrees converted to radians.
    d = distance/1000 #Distance m converted to km
    lat1 = radians(lat) #Current dd lat point converted to radians
    lon1 = radians(lng) #Current dd long point converted to radians
    lat2 = asin(sin(lat1) * cos(d/R) + cos(lat1)* sin(d/R)* cos(brng))
    lon2 = lon1 + atan2(sin(brng) * sin(d/R)* cos(lat1), cos(d/R)- sin(lat1)* sin(lat2))
    #convert back to degrees
    lat2 = degrees(lat2)
    lon2 = degrees(lon2)
    return[lat2, lon2]

def calculateBearing(lat1,lng1,lat2,lng2):
    '''calculates the azimuth in degrees from start point to end point'''
    startLat = radians(lat1)
    startLong = radians(lng1)
    endLat = radians(lat2)
    endLong = radians(lng2)
    dLong = endLong - startLong
    dPhi = log(tan(endLat/2.0+pi/4.0)/tan(startLat/2.0+pi/4.0))
    if abs(dLong) > pi:
         if dLong > 0.0:
             dLong = -(2.0 * pi - dLong)
         else:
             dLong = (2.0 * pi + dLong)
    bearing = (degrees(atan2(dLong, dPhi)) + 360.0) % 360.0;
    return bearing

def getintermediateLatLong(lat1,lng1,azimuth,gcdeltakm,interval):
    '''returns every coordinate pair inbetween two coordinate 
    pairs given the desired interval. gcdeltakm and interval is great cirle dist in km'''
#     d = getPathLength(lat1,lng1,lat2,lng2)
    remainder, dist = modf((gcdeltakm / interval))
    lat2,lng2=getDestinationLatLong(lat1,lng1,azimuth,gcdeltakm)
    counter = float(interval)
    coords = []
    coords.append([lat1,lng1])
    for distance in xrange(0,int(dist)):
        coord = getDestinationLatLong(lat1,lng1,azimuth,counter)
        counter = counter + float(interval)
        coords.append(coord)
    return coords

def interp_weights(xyz, uvw, d=3):
    """First, a call to sp.spatial.qhull.Dealunay is made to triangulate the irregular grid coordinates.
Then, for each point in the new grid, the triangulation is searched to find in which triangle (actually, in which simplex, which in your 3D case will be in which tetrahedron) does it lay.
The barycentric coordinates of each new grid point with respect to the vertices of the enclosing simplex are computed. From:
http://stackoverflow.com/questions/20915502/speedup-scipy-griddata-for-multiple-interpolations-between-two-irregular-grids
    """
    tri = qhull.Delaunay(xyz)
    simplex = tri.find_simplex(uvw)
    vertices = np.take(tri.simplices, simplex, axis=0)
    temp = np.take(tri.transform, simplex, axis=0)
    delta = uvw - temp[:, d]
    bary = np.einsum('njk,nk->nj', temp[:, :d, :], delta)
    return vertices, np.hstack((bary, 1 - bary.sum(axis=1, keepdims=True)))

  
def interpolate(values, vtx, wts, fill_value=np.nan):
    """An interpolated values is computed for that grid point, using the barycentric coordinates, and the values of the function at the vertices of the enclosing simplex. From:
    http://stackoverflow.com/questions/20915502/speedup-scipy-griddata-for-multiple-interpolations-between-two-irregular-grids"""
    ret = np.einsum('nj,nj->n', np.take(values, vtx), wts)
    ret[np.any(wts < 0, axis=1)] = fill_value
    return ret    
<|MERGE_RESOLUTION|>--- conflicted
+++ resolved
@@ -4,10 +4,6 @@
 from __future__ import absolute_import, division, print_function
 from builtins import *
 
-<<<<<<< HEAD
-
-=======
->>>>>>> b77a8c86
 from math import cos, pi, log, sin, tan, atan, atan2, sqrt, radians, degrees, asin, modf
 import sys,os
 import numpy as np #for numerical analysis
