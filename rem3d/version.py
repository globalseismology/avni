--- conflicted
+++ resolved
@@ -1,7 +1,2 @@
-<<<<<<< HEAD
-version = '0.0.alpha5'
-short_version = '0.0.alpha5'
-=======
 version = '0.0.alpha10'
-short_version = '0.0.alpha10'
->>>>>>> 42844958
+short_version = '0.0.alpha10'