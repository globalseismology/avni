#!/usr/bin/env python

"""
This script/module contains routines that are used to analyze data and files that
contain them.
"""

#####################  IMPORT STANDARD MODULES   ######################################
<<<<<<< HEAD
=======
# python 3 compatibility
from __future__ import absolute_import, division, print_function
from builtins import *
>>>>>>> 42844958

import os
import requests
import platform
from datetime import datetime

####################### IMPORT REM3D LIBRARIES  #######################################

from . import constants
from . import tools

#######################################################################################

def creation_date(path_to_file):
    """
    Try to get the date that a file was created, falling back to when it was
    last modified if that isn't possible.
    Modified from 
    Modified from
    See http://stackoverflow.com/a/39501288/1709587 for explanation.
    to use datetime
    
    Parameters
    ----------

    path_to_file : full path to a file 
    
    Return
    ----------
    
    datetime stamp in UTC as REM3D server stores datetime in UTC

    """
    if platform.system() == 'Windows':
        return datetime.utcfromtimestamp(os.path.getctime(path_to_file))
    else:
        stat = os.stat(path_to_file)
        try:
            return datetime.utcfromtimestamp(stat.st_birthtime)
        except AttributeError:
            # We're probably on Linux. No easy way to get creation dates here,
            # so we'll settle for when its content was last modified.
            return datetime.utcfromtimestamp(stat.st_mtime)

def update_file(file):
    """
    If the REM3D url contain a downloadable resource that is newer, download it locally.
    """
    localfile = tools.get_filedir(checkwrite=True,makedir=True)+'/'+file
    url = constants.downloadpage + '/'+file
    h = requests.head(url, allow_redirects=True)
    download=False
    if h.status_code == 404:
        print("Warning: Unknown status code ("+str(h.status_code)+") while quering "+file)
        download = False
    elif h.status_code == 200:
        header = h.headers
        lmd = header.get('Last-Modified')  # Check when the file was modified
        server_data = datetime.strptime(lmd, '%a, %d %b %Y %H:%M:%S %Z')
        if os.path.isfile(localfile): # if a local file already exists
            local_data = creation_date(localfile)
            if (server_data-local_data).total_seconds() > 0: download = True # Download if server has newer file.
        else:
            download = True
    else:
        print("Warning: Unknown status code ("+str(h.status_code)+") while quering "+file)
        download = False
    if download:
<<<<<<< HEAD
        print ".... Downloading "+file+" from "+url+" to "+localfile
=======
        print(".... Downloading "+file+" from "+url+" to "+localfile)
>>>>>>> 42844958
        r = requests.get(url, allow_redirects=True)
        open(localfile, 'wb').write(r.content)

    return

    <|MERGE_RESOLUTION|>--- conflicted
+++ resolved
@@ -6,12 +6,9 @@
 """
 
 #####################  IMPORT STANDARD MODULES   ######################################
-<<<<<<< HEAD
-=======
 # python 3 compatibility
 from __future__ import absolute_import, division, print_function
 from builtins import *
->>>>>>> 42844958
 
 import os
 import requests
@@ -80,11 +77,7 @@
         print("Warning: Unknown status code ("+str(h.status_code)+") while quering "+file)
         download = False
     if download:
-<<<<<<< HEAD
-        print ".... Downloading "+file+" from "+url+" to "+localfile
-=======
         print(".... Downloading "+file+" from "+url+" to "+localfile)
->>>>>>> 42844958
         r = requests.get(url, allow_redirects=True)
         open(localfile, 'wb').write(r.content)
 
