#!/usr/bin/env python
"""This script/module contains routines that are used to analyze/visualize the data sets
in the standard REM3D format."""

#####################  IMPORT STANDARD MODULES   ######################################
# python 3 compatibility
from __future__ import absolute_import, division, print_function
import sys
if (sys.version_info[:2] < (3, 0)):
    from builtins import float,int,list

import numpy as np #for numerical analysis
import fortranformat as ff #reading/writing fortran formatted text
from six import string_types # to check if variable is string using isinstance
from numpy.lib.recfunctions import append_fields # for appending named columns to named numpy arrays
from scipy.interpolate import griddata
from copy import deepcopy
from collections import Counter
import traceback
import pandas as pd
import pdb
import pint
import re
import ntpath

####################### IMPORT REM3D LIBRARIES  #######################################
from .. import constants
from .. import tools
from rem3d.f2py import getbullen
#######################################################################################
# 1D model class

class Reference1D(object):
    '''
    A class for 1D reference Earth models used in tomography
    '''

    def __init__(self,file=None):
        self.__nlayers__ = None
        self.data = None
        self.metadata = {}
        # assume that information about the native parameterization is not available
        # this is typical for a card deck file
        for field in ['model','ref_period','parameters']: self.metadata[field] = None
        self.name = None
        self.radius_max = None
        if file is not None:
            self.read(file)
            if self.data is not None:
                self.get_Love_elastic()
                self.get_discontinuity()
                self.get_mineralogical()

    def __str__(self):
        if self.data is not None and self.__nlayers__ > 0:
            output = "%s is a one-dimensional model with %s layers and radius up to %s km" % (self.name, self.__nlayers__,self.radius_max/1000.)
        else:
            output = "No model has been read into this reference1D instance yet"
        return output

    def __repr__(self):
        return '{self.__class__.__name__}({self.name})'.format(self=self)

    def __copy__(self):
        cls = self.__class__
        result = cls.__new__(cls)
        result.__dict__.update(self.__dict__)
        return result

    def __deepcopy__(self, memo):
        cls = self.__class__
        result = cls.__new__(cls)
        memo[id(self)] = result
        for k, v in self.__dict__.items():
            setattr(result, k, deepcopy(v, memo))
        return result

    def read(self,file):
        '''
        Read a card deck file used in OBANI. Other formats not ready yet
        '''
        try:
            self.read_mineos_cards(file)
        except:
            var1 = traceback.format_exc()
            try:
                self.read_bases_coefficients(file)
            except:
                var2 = traceback.format_exc()
                print('############    Tried reading as mineos cards   ############')
                print(var1)
                print('############    Tried reading as bases coefficients   ############')
                print(traceback.format_exc())
                raise NotImplementedError('model format is not currently implemented in reference1D.read')

    def read_bases_coefficients(self,file):
        # Use tools.eval_polynomial and tools.eval_splrem
        coef_names=['bottom','top','spline','constant','linear','quadratic','cubic']
        # function used to parse line with key word from rx_dict
        def _parse_line(line,rx_dict):
            """
            Do a regex search against all defined regexes and
            return the key and match result of the first matching regex
            """
            for key, rx in rx_dict.items():
                match = rx.search(line)
                if match:
                    return key, match
            # if there are no matches
            return None, None

        # regex dict for common metadata info
        rx_dict_common = {
            'model': re.compile(r'EARTH MODEL\s*:\s*(?P<model>.*)\n'),
            'ref_period': re.compile(r'REFERENCE PERIOD\s*:\s*(?P<ref_period>.*)\n'),
            'norm_radius': re.compile(r'NORMALIZING RADIUS\s*:\s*(?P<norm_radius>.*)\n'),
            'parameters': re.compile(r'#PARAMETERS\s*:\s*(?P<parameters>.*)\n'),
            'num_region': re.compile(r'NUMBER OF REGIONS\s*:\s*(?P<num_region>.*)\n'),
            'regions': re.compile(r'REGION\s*:\s*(?P<regions>.*)\n'),
        }

        # Check if it is the first file read for the model
        if self.metadata['model'] == None:
            # make parameterization 2D lists of dicts,first dimension associated with file
            # number, here we assume the parameterization within each file are the same
            self.metadata['parameterization'] = [[]]
            # make parameters list of dicts, PARAMETERS should not be the same
            self.metadata['parameters'] = {}
            regions = []
            # loop through lines in file, extract info
            with open(file,'r') as f:
                line = f.readline()
                while line:
                # at each line check for a match with a regex
                    key, match = _parse_line(line,rx_dict_common)
                    if key == 'model':
                        self.metadata['model'] = match.group('model')
                        self.name = self.metadata['model']
                    if key == 'ref_period':
                        ref_temp = match.group('ref_period')
                        self.metadata['ref_period'] = float(ref_temp)
                    if key == 'norm_radius':
                        rad_temp = match.group('norm_radius')
                        self.metadata['norm_radius'] = float(rad_temp)
                    if key == 'parameters':
                        para_list = match.group('parameters').split()
                        self.metadata['parameter_list']=para_list
                    if key == 'num_region':
                        nr_temp = match.group('num_region')
                        num_region = int(nr_temp)
                    if key == 'regions':
                        regions.append(match.group('regions').strip())
                    line = f.readline()
        else:
            # append a new parameterization
            self.metadata['parameterization'].append([])
            regions = []
            with open(file,'r') as f:
                line = f.readline()
                while line:
                # at each line check for a match with a regex
                    key, match = _parse_line(line,rx_dict_common)
                    # Check if model name is the same
                    if key == 'model':
                        if self.name != match.group('model'):
                            raise ValueError('model names should match between input files')
                    if key == 'parameters':
                        para_list = match.group('parameters').split()
                        self.metadata['parameter_list'].append(para_list)
                    if key == 'num_region':
                        nr_temp = match.group('num_region')
                        num_region = int(nr_temp)
                    if key == 'regions':
                        regions.append(match.group('regions'))
                    line = f.readline()
        # Now start read parameterization from the file
        rx_dict_para = {
            'bot_dep': re.compile(r'BOT DEPTH\s*:\s*(?P<bot_dep>.*)\n'),
            'top_dep': re.compile(r'TOP DEPTH\s*:\s*(?P<top_dep>.*)\n'),
            'bot_rad': re.compile(r'BOT RADIUS\s*:\s*(?P<bot_rad>.*)\n'),
            'top_rad': re.compile(r'TOP RADIUS*:\s*(?P<top_rad>.*)\n'),
            'lvl': re.compile(r'LEVELS\s*:\s*(?P<lvl>.*)\n'),
            'poly': re.compile(r'POLYNOMIAL\s*:\s*(?P<poly>.*)\n'),
        }
        bot_deps = []
        top_deps = []
        bot_rads = []
        top_rads = []
        levels = []
        polys = []
        #radius_flag = 0 #The depth info could be saved as radius or depth, use this to mark
        with open(file,'r') as f:
            line = f.readline()
            while line:
            # at each line check for a match with a regex
                key, match = _parse_line(line,rx_dict_para)
                if key == 'poly':
                    polys.append(match.group('poly'))
                if key == 'lvl':
                    levels.append(int(match.group('lvl')))
                if key == 'bot_dep':
                    bd_temp=match.group('bot_dep')
                    bot_rads.append(self.metadata['normalizing_radius']-float(bd_temp))
                if key == 'top_dep':
                    td_temp=match.group('top_dep')
                    top_rads.append(self.metadata['normalizing_radius']-float(td_temp))
                if key == 'bot_rad':
                    br_temp=match.group('bot_rad')
                    bot_rads.append(float(br_temp))
                    radius_flag = 1
                if key == 'top_rad':
                    tr_temp=match.group('top_rad')
                    top_rads.append(float(tr_temp))
                line = f.readline()
<<<<<<< HEAD
        bot_rads = np.array(bot_rads)
        top_rads = np.array(top_rads)
        # assign the num of regions to the n th parameterization 
        self.metadata['parameterization'][self.metadata['num_file']-1]={'num_regions':num_region}
=======
        if radius_flag == 0:
            bot_rads = self.metadata['norm_radius']-np.array(bot_deps)
            top_rads = self.metadata['norm_radius']-np.array(top_deps)
        elif radius_flag == 1:
            bot_rads = np.array(bot_rads)
            top_rads = np.array(top_rads)
        # assign the num of regions to the n th parameterization
        iparam = len(self.metadata['parameterization']) - 1
        self.metadata['parameterization'][iparam] = {'num_regions':num_region,'filename':file,'description':'read from '+file}
>>>>>>> ace08b95
        for idx,(region,poly,level,bot_rad,top_rad) in enumerate(zip(regions,polys,levels,bot_rads,top_rads)):
            self.metadata['parameterization'][iparam].update({region:{'polynomial':poly,'levels':level,'top_radius':top_rad,'bottom_radius':bot_rad}})

        # Now start to read parameter coefficient from the file
        # regex for model coefficient info
        rx_dict_coef = {
            'regions': re.compile(r'REGION\s*:\s*(?P<regions>.*)\n'),
            'poly': re.compile(r'POLYNOMIAL\s*:\s*(?P<poly>.*)\n'),
            'comment':re.compile(r'#--*\n')
        }
        for para in para_list:
            self.metadata['parameters'].update({para:{'param_index':iparam}})
        with open(file,'r') as f:
            line = f.readline()
            while line:
            # at each line check for a match with a regex
                key, match = _parse_line(line,rx_dict_coef)
                if key == 'regions':
                    reg_temp = (match.group('regions').strip())
                    for para in para_list: self.metadata['parameters'][para].update({reg_temp:{}})
                if key == 'poly':
                    line=f.readline()
                    while line:
                        key, match = _parse_line(line,rx_dict_coef)
                        if key == 'comment': break
                        att,coef = line.split(":",1)
                        coef = np.array(coef.split())
                        for idx, para in enumerate(para_list):
                            self.metadata['parameters'][para][reg_temp].update({att.strip():coef[idx].astype(float)})
                        line = f.readline()
                line = f.readline()

    def coefficients_to_cards(self):
        """evaluates bases coefficients at prescribed depth levels to get a card deck file
        """
        pdb.set_trace()

    def read_mineos_cards(self,file):
        # Operations between PintArrays of different unit registry will not work.
        # We can change the unit registry that will be used in creating new
        # PintArrays to prevent this issue.
        pint.PintType.ureg = constants.ureg

        names=['radius','rho','vpv','vsv','Qkappa','Qmu','vph','vsh','eta']
        units =['m','kg/m^3','m/s','m/s','dimensionless','dimensionless','m/s','m/s','dimensionless']
        fields=list(zip(names,units))
        #formats=[np.float for ii in range(len(fields))]
        # modelarr = np.genfromtxt(file,dtype=None,comments='#',skip_header=3,names=fields)
        modelarr = pd.read_csv(file,skiprows=3,comment='#',sep='\s+',names=fields)
        # read the punit units from last header
        modelarr_ = modelarr.pint.quantify(level=-1)
        self.metadata['attributes'] = names
        self.metadata['description'] = 'Read from '+file
        self.metadata['filename'] = file
        self.name = ntpath.basename(file)
        self.__nlayers__ = len(modelarr['radius'])
        # Create data array
        PA_ = pint.PintArray
        modelarr_['depth'] = PA_((constants.R.magnitude - modelarr_['radius'].pint.to(constants.R.units).data).tolist(), dtype = constants.R.units)
        self.data = modelarr_
        self.radius_max = max(self.data['radius']).magnitude

    def get_Love_elastic(self):
        '''
        Get the Love parameters and Voigt averaged elastic properties with depth

        A,C,N,L,F: anisotropy elastic Love parameters

        kappa: bulk modulus

        mu: shear modulus

        vphi: bulk sound velocity

        xi: shear anisotropy ratio

        phi: P anisotropy ratio

        Zs, Zp: S and P impedances
        '''
        if self.data is not None and self.__nlayers__ > 0:
            # Add metadata
            for field in ['A','C','N','L','F','vp','vs','vphi','xi','phi','Zp','Zs']: self.metadata['attributes'].append(field)

            # Add data fields
            self.data['A'] = self.data['rho']*self.data['vph']**2
            self.data['C'] = self.data['rho']*self.data['vpv']**2
            self.data['N'] = self.data['rho']*self.data['vsh']**2
            self.data['L'] = self.data['rho']*self.data['vsv']**2
            self.data['F'] = self.data['eta']*(self.data['A']-2.*self.data['L'])

            # equivalent isotropic
            self.data['kappa'] = (4.0*(self.data['A']+self.data['F']-self.data['N'])+self.data['C'])/9.
            self.data['mu'] = (self.data['A']+self.data['C']-2.*self.data['F']+5.*self.data['N']+6.*self.data['L'])/15.
            self.data['vp'] = ((self.data['kappa']+4.*self.data['mu']/3.)/self.data['rho']).pow(0.5)
            self.data['vs'] = (self.data['mu']/self.data['rho']).pow(0.5)
            self.data['vphi'] = (self.data['kappa']/self.data['rho']).pow(0.5)

            # anisotropy
            self.data['xi'] = (self.data['vsh'].div(self.data['vsv'])).pow(2)
            self.data['phi'] = (self.data['vpv'].div(self.data['vph'])).pow(2)

            # impedance contrasts
            self.data['Zp'] = self.data['vp']*self.data['rho']
            self.data['Zs'] = self.data['vs']*self.data['rho']
        else:
            raise ValueError('reference1D object is not allocated')

    def get_mineralogical(self):
        '''
        Get the Love parameters and Voigt averaged elastic properties with depth

        gravity: gavity at each depth

        Brunt-Vaisala Frequency: Used for Bullen's parameter

        Bullen: Bullen's parameter

        pressure: pressure at each depth
        '''
        if self.data is not None and self.__nlayers__ > 0:
            if constants.planetpreferred == 'Earth':
                file = self.metadata['filename']
                layers = self.__nlayers__
                grav,vaisala,bullen,pressure = getbullen(file,layers,constants.omega.to_base_units().magnitude,constants.G.to_base_units().magnitude)
                # Add metadata
                for field in ['gravity','Brunt-Vaisala','Bullen','pressure']: self.metadata['attributes'].append(field)

                # Add data fields
                pdb.set_trace()
                self.data=append_fields(self.data, 'gravity', grav, usemask=False)
                self.data=append_fields(self.data, 'Brunt-Vaisala', vaisala, usemask=False)
                self.data=append_fields(self.data, 'Bullen', bullen, usemask=False)
                self.data=append_fields(self.data, 'pressure', pressure, usemask=False)
            else:
                print('Warning: mineralogical parameters not evaluated for '+constants.planetpreferred)
        else:
            raise ValueError('reference1D object is not allocated')

    def get_discontinuity(self):
        '''
        Get values, average values and contrasts at discontinuities

        Output:
        ------

        Returns a structure self.metadata['disc'] that has three arrays:

        delta: containing absolute difference in attributes between smaller/larger radii

        average: containing absolute average attributes between smaller/larger radii

        contrasts: containing contrast in attributes (in %)
        '''
        disc_depths = [item.magnitude for item, count in Counter(self.data['depth']).items() if count > 1]
        disc = {}
# Create a named array for discontinuities

        for field in ['delta','average']: disc[field] = self.data.copy().drop(range(len(np.unique(disc_depths)),len(self.data)))

        # default names and units as percent
        names = self.data.columns.tolist()
        units = ['percent' for name in names]
        fields=list(zip(names,units))

        for icount,depth in enumerate(disc_depths):
            sel = self.data[self.data['depth'].data==depth]
            for field in sel:
                if field == 'radius' or field == 'depth':
                    disc['delta'][field][icount] = sel[field].iat[0]
                    disc['average'][field][icount] = sel[field].iat[0]
                    disc['contrast'][field][icount] = sel[field].iat[0]
                else:
                    disc['delta'][field][icount] = sel[field].iat[0]-sel[field].iat[1]
                    disc['average'][field][icount] = 0.5*(sel[field].iat[0]+sel[field].iat[1])
                    pdb.set_trace()
                    ## contrasts need to be in %
                    contrast = (abs(disc['delta'][field][icount]) / disc['average'][field][icount]).to('percent')
                    disc['contrast'][field][icount] = (abs(disc['delta'][field][icount]) / disc['average'][field][icount]).to('percent')


        #---- try to find discontinuities
        discfind = disc['delta']['radius'][np.abs(1221.5-disc['delta']['radius']/1000.)<25.]
        if len(discfind) <= 0: # not found
            print("Warning: itopic not found")
        elif len(discfind) > 1: raise ValueError('get_discontinuity: multiple values within discontinuity limits')
        else:
            disc['itopic'] = np.where(self.data['radius']==discfind[0])[0][1]

        discfind = disc['delta']['radius'][np.abs(3480.0-disc['delta']['radius']/1000.)<25.]
        if len(discfind) <= 0: # not found
            print("Warning: itopoc not found")
        elif len(discfind) > 1:
            raise ValueError('get_discontinuity: multiple values within discontinuity limits')
        else:
            disc['itopoc'] = np.where(self.data['radius']==discfind[0])[0][1]

        ###   Top of crust
        discfind = np.where(np.logical_and(self.data['vp']<7500.,self.data['vs']>0.))[0]
        if len(discfind) > 0: disc['itopcrust'] = max(discfind) + 1
        #discfind = disc['delta']['radius'][np.abs(6368.0-disc['delta']['radius']/1000.)<0.1]
#         if len(discfind) <= 0: # not found
#             print("Warning: itopcrust not found")
#         elif len(discfind) > 1:
#             raise ValueError('get_discontinuity: multiple values within discontinuity limits')
#         else:
            #disc['itopcrust'] = np.where(self.data['radius']==discfind[0])[0][1]

        itopmantle = min(np.where(self.data['vp']<7500.)[0])
        if itopmantle >0: disc['itopmantle'] = itopmantle

        self.metadata['discontinuities'] = disc

    def get_custom_parameter(self,parameters):
        '''
        Get the arrays of custom parameters defined in various Earth models
        '''
        if self.data is not None and self.__nlayers__ > 0:
            # convert to array for ease of looping
            if isinstance(parameters,string_types): parameters = np.array([parameters])

            for ii in np.arange(parameters.size):
                if parameters[ii] not in list(self.data.dtype.names):
                    if 'as' in parameters[ii]:
                        self.data=append_fields(self.data, parameters[ii], np.divide(self.data['vsh'] - self.data['vsv'],self.data['vs'],out=np.zeros_like(self.data['vs']), where= self.data['vs'] != 0.)*100. , usemask=False)
                    elif 'ap' in parameters[ii]:
                        self.data=append_fields(self.data, parameters[ii], np.divide(self.data['vph'] - self.data['vpv'],self.data['vp'],out=np.zeros_like(self.data['vp']), where= self.data['vp'] != 0.)*100. , usemask=False)
                    else:
                        raise NotImplementedError('parameter ',parameters[ii],' is not currently implemented in reference1D.get_custom_parameter')
        else:
            raise ValueError('reference1D object is not allocated')

    def evaluate_at_depth(self,depth_in_km,parameter='vs',interpolation='linear'):
        '''
        Get the values of a parameter at a given depth
        '''
        values=None
        depth_in_km = tools.convert2nparray(depth_in_km)
<<<<<<< HEAD
        radius_in_km = self.metadata['normalizing_radius'] - depth_in_km
        # detailed information about the native parameterization which went into the
        # inversion is available
        if self.metadata['parameters'] is not None:
        # CHAO FILL THIS UP BY USING 
            param_indx = self.metadata['parameters'][parameter.upper()]['param_index']
            for region in self.metadata['parameterization'][param_indx]:
                if region['top_radius']  is not None:
                    dep_flag = (region['top_radius'] - radius_in_km)*(region['bottom_radius']-radius_in_km)
                    if dep_flag <= 0:
                        target_region = region
                        break
            if target_region is None:
                #raise error
            else:
                rnorm = self.metadata['normalizing_radius']
                types = self.metadata['parameterization'][param_indx][target_region]['polynomial']
                radius_range = [self.metadata['parameterization'][param_indx][target_region]['bottom_radius'],
                                self.metadata['parameterization'][param_indx][target_region]['top_radius']]
                    
=======

        # detailed information about the native parameterization which went into the
        # inversion is available
        if self.metadata['parameters'] is not None:
        # CHAO FILL THIS UP BY USING
            self.metadata['parameters'][parameter]
>>>>>>> ace08b95
            # USE this appropriuately
            vercof,dvercof = rem3d.tools.bases.eval_polynomial(radius_in_km,radius_range ,rnorm,types)


        # If detailed metadata regarding the basis parameterization is not available
        # interpolated based on the card deck file
        else:
            if self.data is not None:
                if parameter in self.data.dtype.names:
                    values = self.data[parameter]
                    depth_array = (constants.R.to_base_units().magnitude - self.data['radius'])/1000. # in km
                    # Sort to make interpolation possible
                    indx = depth_array.argsort()
                    values = griddata(depth_array[indx], values[indx], depth_in_km, method=interpolation)
                    if len(depth_in_km)==1: values = values.item()
                else:
                    raise ValueError('parameter '+parameter+' not defined in array')
            else:
                raise ValueError('reference1D object is not allocated')
        return values

    def to_mineoscards(self,directory='.',fmt='cards'):
        '''
        Writes a model file that is compatible with MINEOS.
        '''
        parameters = ['radius','rho','vpv','vsv','Qkappa','Qmu','vph','vsh','eta']
        if self.data is not None and self.__nlayers__ > 0:
            model_name = self.name
            ntotlev = self.__nlayers__
            itopic = self.metadata['discontinuities']['itopic']
            itopoc = self.metadata['discontinuities']['itopoc']
            itopmantle = self.metadata['discontinuities']['itopmantle']
            itopcrust = self.metadata['discontinuities']['itopcrust']

            f = open(directory+'/'+model_name+'.'+fmt,'w')
            f.write(model_name+'\n')
            f.write('1 1. 1 1\n')
            line = ff.FortranRecordWriter('(5I5)')
            f.write(line.write([ntotlev,itopic,itopoc,itopmantle,itopcrust])+u'\n')
            line = ff.FortranRecordWriter('(f8.0,3f9.2,2f9.1,2f9.2,f9.5)')

            write = self.data[parameters]
            for _,val in enumerate(write):
                f.write(line.write(val)+u'\n')
            f.close()
        else:
            raise ValueError('reference1D object is not allocated')


    def to_TauPmodel(self,directory='.',fmt='tvel'):
        '''
        Writes a model file that is compatible with TauP.
        file format options 'tvel' and 'nd'.

        Note: TauP can't handle zero shear velocity in the ocean layer...
          To work around this, zero values an ocean layer will be written
          as 1e-4.
        '''
        if self.data is not None and self.__nlayers__ > 0:
            model_name = self.name
            f = open(directory+'/'+model_name+'.'+fmt,'w')
            f.write('{} - P\n'.format(model_name))
            f.write('{} - S\n'.format(model_name))

            for i in range(0,len(self.data)):
                f.write('{:2.4f}   {:2.4f}   {:2.4f}    {:2.4f}\n'.format(
                   (self.radius_max - self.data['radius'][::-1][i]) / 1000.0,
                   self.data['vp'][::-1][i] / 1000.0,
                   self.data['vs'][::-1][i] / 1000.0,
                   self.data['rho'][::-1][i] / 1000.0))
            f.close()
        else:
            raise ValueError('reference1D object is not allocated')

        if self.data['vp'][-1] == 0 or self.data['vs'][-1] == 0:
            raise Warning('zero velocity layer detected at surface ...\n \
                      TauP raytracing may not work')

    def to_axisem(self,directory='.',anelastic=True,anisotropic=True):
        '''
         Write 1D model to be used as an external model in axisem
        '''
        if self.data is not None and self.__nlayers__ > 0:
            model_name = self.name
            f = open(directory+'/'+model_name+'.bm','w')
            n_discon = 0

            if anelastic:
                f.write('ANELASTIC     T\n')
            else:
                f.write('ANELASTIC     F\n')

            if anisotropic:
                f.write('ANISOTROPIC     T\n')
            else:
                f.write('ANISOTROPIC     F\n')

            f.write('UNITS      m\n')

            if anisotropic:
                f.write('COLUMNS   radius    rho    vpv    vsv    qka    qmu    vph    vsh    eta\n')

            for i in range(0,len(self.data)):
                f.write('{}    {}    {}    {}    {}    {}    {}    {}    {}\n'.format(
                self.data['radius'][::-1][i],
                self.data['rho'][::-1][i],
                self.data['vpv'][::-1][i],
                self.data['vsv'][::-1][i],
                self.data['Qkappa'][::-1][i],
                self.data['Qmu'][::-1][i],
                self.data['vph'][::-1][i],
                self.data['vsh'][::-1][i],
                self.data['eta'][::-1][i]) )

                if i < len(self.data)-1 and self.data['radius'][::-1][i] == self.data['radius'][::-1][i+1]:
                    depth_here = (self.radius_max - self.data['radius'][::-1][i]) / 1000.0
                    n_discon += 1
                    f.write('#    Discontinuity {}, depth {:6.2f} km\n'.format(n_discon,depth_here))
        else:
            raise ValueError('reference1D object is not allocated')<|MERGE_RESOLUTION|>--- conflicted
+++ resolved
@@ -212,12 +212,6 @@
                     tr_temp=match.group('top_rad')
                     top_rads.append(float(tr_temp))
                 line = f.readline()
-<<<<<<< HEAD
-        bot_rads = np.array(bot_rads)
-        top_rads = np.array(top_rads)
-        # assign the num of regions to the n th parameterization 
-        self.metadata['parameterization'][self.metadata['num_file']-1]={'num_regions':num_region}
-=======
         if radius_flag == 0:
             bot_rads = self.metadata['norm_radius']-np.array(bot_deps)
             top_rads = self.metadata['norm_radius']-np.array(top_deps)
@@ -227,7 +221,6 @@
         # assign the num of regions to the n th parameterization
         iparam = len(self.metadata['parameterization']) - 1
         self.metadata['parameterization'][iparam] = {'num_regions':num_region,'filename':file,'description':'read from '+file}
->>>>>>> ace08b95
         for idx,(region,poly,level,bot_rad,top_rad) in enumerate(zip(regions,polys,levels,bot_rads,top_rads)):
             self.metadata['parameterization'][iparam].update({region:{'polynomial':poly,'levels':level,'top_radius':top_rad,'bottom_radius':bot_rad}})
 
@@ -466,7 +459,6 @@
         '''
         values=None
         depth_in_km = tools.convert2nparray(depth_in_km)
-<<<<<<< HEAD
         radius_in_km = self.metadata['normalizing_radius'] - depth_in_km
         # detailed information about the native parameterization which went into the
         # inversion is available
@@ -486,18 +478,8 @@
                 types = self.metadata['parameterization'][param_indx][target_region]['polynomial']
                 radius_range = [self.metadata['parameterization'][param_indx][target_region]['bottom_radius'],
                                 self.metadata['parameterization'][param_indx][target_region]['top_radius']]
-                    
-=======
-
-        # detailed information about the native parameterization which went into the
-        # inversion is available
-        if self.metadata['parameters'] is not None:
-        # CHAO FILL THIS UP BY USING
-            self.metadata['parameters'][parameter]
->>>>>>> ace08b95
             # USE this appropriuately
             vercof,dvercof = rem3d.tools.bases.eval_polynomial(radius_in_km,radius_range ,rnorm,types)
-
 
         # If detailed metadata regarding the basis parameterization is not available
         # interpolated based on the card deck file
