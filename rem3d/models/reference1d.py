#!/usr/bin/env python
"""This script/module contains routines that are used to analyze/visualize the data sets
in the standard REM3D format."""

#####################  IMPORT STANDARD MODULES   ######################################
# python 3 compatibility
from __future__ import absolute_import, division, print_function
import sys
if (sys.version_info[:2] < (3, 0)):
    from builtins import float,int,list

import numpy as np #for numerical analysis
import fortranformat as ff #reading/writing fortran formatted text
from six import string_types # to check if variable is string using isinstance
from numpy.lib.recfunctions import append_fields # for appending named columns to named numpy arrays
from scipy.interpolate import griddata
from copy import deepcopy
from collections import Counter
import traceback
import pandas as pd
import pdb
import pint
<<<<<<< HEAD
import re
import ntpath
import uuid
import contextlib
import os

if sys.version_info[0] >= 3: unicode = str
=======
import ntpath
>>>>>>> 85804d10

####################### IMPORT REM3D LIBRARIES  #######################################
from .. import constants
from .. import tools
from rem3d.f2py import getbullen
#######################################################################################
# 1D model class

class Reference1D(object):
    '''
    A class for 1D reference Earth models used in tomography
    '''

    def __init__(self,file=None):
        self.data = None
        self.metadata = {}
        # assume that information about the native parameterization is not available
        # this is typical for a card deck file
        for field in ['model','ref_period','parameters']: self.metadata[field] = None
        self.name = None
        self._radius_max = None
        self._nlayers = None
        if file is not None:
            self.read(file)
            self.derive()

    def __str__(self):
        if self.data is not None and self._nlayers > 0:
            output = "%s is a one-dimensional model with %s layers and radius up to %s km" % (self.name, self._nlayers,self._radius_max/1000.)
        else:
            output = "No model has been read into this reference1D instance yet"
        return output

    def __repr__(self):
<<<<<<< HEAD
        return '{self.__class__.__name__}({self.name})'.format(self=self)
=======
        return '{self.__class__.__name__}({self.name,self._radius_max})'.format(self=self)
>>>>>>> 85804d10

    def __copy__(self):
        cls = self.__class__
        result = cls.__new__(cls)
        result.__dict__.update(self.__dict__)
        return result

    def __deepcopy__(self, memo):
        cls = self.__class__
        result = cls.__new__(cls)
        memo[id(self)] = result
        for k, v in self.__dict__.items():
            setattr(result, k, deepcopy(v, memo))
        return result

    def derive(self):
        if self.data is not None and self.__nlayers__ > 0:
            self.get_Love_elastic()
            self.get_discontinuity()

    def read(self,file):
        '''
        Read a card deck file used in OBANI. Other formats not ready yet
        '''
        try:
            self.read_mineos_cards(file)
        except:
            pdb.set_trace()
            var1 = traceback.format_exc()
            try:
                self.read_bases_coefficients(file)
            except:
                var2 = traceback.format_exc()
                print('############    Tried reading as mineos cards   ############')
                print(var1)
                print('############    Tried reading as bases coefficients   ############')
                print(traceback.format_exc())
                raise NotImplementedError('model format is not currently implemented in reference1D.read')

    def read_bases_coefficients(self,file):
        # Use tools.eval_polynomial and tools.eval_splrem
        coef_names=['bottom','top','spline','constant','linear','quadratic','cubic']

        # regex dict for common metadata info
        rx_dict_common = {
            'model': re.compile(r'EARTH MODEL\s*:\s*(?P<model>.*)\n'),
            'ref_period': re.compile(r'REFERENCE PERIOD\s*:\s*(?P<ref_period>.*)\n'),
            'norm_radius': re.compile(r'NORMALIZING RADIUS\s*:\s*(?P<norm_radius>.*)\n'),
            'parameters': re.compile(r'#PARAMETERS\s*:\s*(?P<parameters>.*)\n'),
            'num_region': re.compile(r'NUMBER OF REGIONS\s*:\s*(?P<num_region>.*)\n'),
            'regions': re.compile(r'REGION\s*:\s*(?P<regions>.*)\n'),
            'units': re.compile(r'#UNITS\s*:\s*(?P<units>.*)\n'),
        }

        # Check if it is the first file read for the model
        if self.metadata['model'] == None:
            # make parameterization 2D lists of dicts,first dimension associated with file
            # number, here we assume the parameterization within each file are the same
            self.metadata['parameterization'] = [[]]
            # make parameters list of dicts, PARAMETERS should not be the same
            self.metadata['attributes'] = {}
            regions = []
            # loop through lines in file, extract info
            with open(file,'r') as f:
                line = f.readline()
                while line:
                # at each line check for a match with a regex
                    key, match = tools.parse_line(line,rx_dict_common)
                    if key == 'model':
                        self.metadata['model'] = match.group('model')
                        self.name = self.metadata['model']
                    if key == 'ref_period':
                        ref_temp = match.group('ref_period')
                        self.metadata['ref_period'] = float(ref_temp)
                    if key == 'norm_radius':
                        rad_temp = match.group('norm_radius')
                        self.metadata['norm_radius'] = float(rad_temp)
                        if self.metadata['norm_radius'] != constants.R.to('km').magnitude:
                            raise AssertionError('norm_radius '+str(self.metadata['norm_radius'])+' is consistent with rem3d constant '+str(constants.R.to('km').magnitude)+'. Reinitialize rem3d with tools.common.getplanetconstants.')
                    if key == 'parameters':
                        para_list = match.group('parameters').lower().split()
                        self.metadata['parameters']=para_list
                    if key == 'units':
                        unit_list = match.group('units').split()
                        self.metadata['units']=unit_list
                    if key == 'num_region':
                        nr_temp = match.group('num_region')
                        num_region = int(nr_temp)
                    if key == 'regions':
                        regions.append(match.group('regions').strip().lower())
                    line = f.readline()
        else:
            # append a new parameterization
            self.metadata['parameterization'].append([])
            regions = []
            with open(file,'r') as f:
                line = f.readline()
                while line:
                # at each line check for a match with a regex
                    key, match = tools.parse_line(line,rx_dict_common)
                    # Check if model name is the same
                    if key == 'model':
                        if self.metadata['model'] != match.group('model'):
                            raise ValueError('model names should match between input files')
                        self.name = self.metadata['model']
                    if key == 'ref_period':
                        ref_temp2 = match.group('ref_period')
                        if self.metadata['ref_period'] != float(ref_temp2):
                            print('reference period not consistent!')
                    if key == 'norm_radius':
                        rad_temp2 = match.group('norm_radius')
                        if self.metadata['norm_radius'] != float(rad_temp2):
                            print('normalizing period not consistent!')
                        if self.metadata['norm_radius'] != constants.R.to('km').magnitude:
                            raise AssertionError('norm_radius '+str(self.metadata['norm_radius'])+' is consistent with rem3d constant '+str(constants.R.to('km').magnitude)+'. Reinitialize rem3d with tools.common.getplanetconstants.')
                    if key == 'parameters':
                        para_list = match.group('parameters').lower().split()
                        for para in para_list:
                            self.metadata['parameters'].append(para)
                    if key == 'units':
                        unit_list = match.group('units').split()
                        for unit in unit_list:
                            self.metadata['units'].append(unit)
                    if key == 'num_region':
                        nr_temp = match.group('num_region')
                        num_region = int(nr_temp)
                    if key == 'regions':
                        regions.append(match.group('regions').strip().lower())
                    line = f.readline()
        # Now start read parameterization from the file
        rx_dict_para = {
            'bot_dep': re.compile(r'BOT DEPTH\s*:\s*(?P<bot_dep>.*)\n'),
            'top_dep': re.compile(r'TOP DEPTH\s*:\s*(?P<top_dep>.*)\n'),
            'bot_rad': re.compile(r'BOT RADIUS\s*:\s*(?P<bot_rad>.*)\n'),
            'top_rad': re.compile(r'TOP RADIUS*:\s*(?P<top_rad>.*)\n'),
            'lvl': re.compile(r'LEVELS\s*:\s*(?P<lvl>.*)\n'),
            'poly': re.compile(r'POLYNOMIAL\s*:\s*(?P<poly>.*)\n'),
            'spln': re.compile(r'SPLINEPNTS\s*:\s*(?P<spln>.*)\n'),
        }
        bot_deps = []
        top_deps = []
        bot_rads = []
        top_rads = []
        levels = []
        polys = []
        #radius_flag = 0 #The depth info could be saved as radius or depth, use this to mark
        with open(file,'r') as f:
            line = f.readline()
            while line:
            # at each line check for a match with a regex
                key, match = tools.parse_line(line,rx_dict_para)
                if key == 'poly':
                    polys.append(match.group('poly'))
                if key == 'spln':
                    polys.append('SPLINEPNTS : ' + match.group('spln'))
                if key == 'lvl':
                    levels.append(int(match.group('lvl')))
                if key == 'bot_dep':
                    bd_temp=match.group('bot_dep')
                    bot_rads.append(self.metadata['norm_radius']-float(bd_temp))
                if key == 'top_dep':
                    td_temp=match.group('top_dep')
                    top_rads.append(self.metadata['norm_radius']-float(td_temp))
                if key == 'bot_rad':
                    br_temp=match.group('bot_rad')
                    bot_rads.append(float(br_temp))
                    radius_flag = 1
                if key == 'top_rad':
                    tr_temp=match.group('top_rad')
                    top_rads.append(float(tr_temp))
                line = f.readline()
            bot_rads = np.array(bot_rads)
            top_rads = np.array(top_rads)
        # assign the num of regions to the n th parameterization
        iparam = len(self.metadata['parameterization']) - 1
        self.metadata['parameterization'][iparam] = {'num_regions':num_region,'filename':file,'description':'read from '+file}
        for idx,(region,poly,level,bot_rad,top_rad) in enumerate(zip(regions,polys,levels,bot_rads,top_rads)):
            self.metadata['parameterization'][iparam].update({region:{'polynomial':poly,'levels':level,'top_radius':top_rad,'bottom_radius':bot_rad}})

        # Now start to read parameter coefficient from the file
        # regex for model coefficient info
        rx_dict_coef = {
            'regions': re.compile(r'REGION\s*:\s*(?P<regions>.*)\n'),
            'poly': re.compile(r'(POLYNOMIAL|SPLINEPNTS)\s*:\s*(?P<poly>.*)\n'),
            'comment':re.compile(r'#--*\n')
        }
        for para in para_list:
            self.metadata['attributes'].update({para:{'param_index':iparam}})
        with open(file,'r') as f:
            line = f.readline()
            while line:
            # at each line check for a match with a regex
                key, match = tools.parse_line(line,rx_dict_coef)
                if key == 'regions':
                    reg_temp = (match.group('regions').strip().lower())
                    for para in para_list: self.metadata['attributes'][para].update({reg_temp:{}})
                if key == 'poly':
                    line=f.readline()
                    while line:
                        key, match = tools.parse_line(line,rx_dict_coef)
                        if key == 'comment': break
                        att,coef = line.split(":",1)
                        coef = np.array(coef.split())
                        for idx, para in enumerate(para_list):
                            self.metadata['attributes'][para][reg_temp].update({att.strip():coef[idx].astype(float)})
                        line = f.readline()
                line = f.readline()
        self.metadata['filename'] = file

    def coefficients_to_cards(self, base_units = True):
        """evaluates bases coefficients at prescribed depth levels to get a card deck file

        base_units: convert from native units to base units in constants
        """
        pint.PintType.ureg = constants.ureg

        # make an array of radii based on the first paramaterization that is read
        param_indx = 0
        radii = np.array([],dtype=float)
        for region in self.metadata['parameterization'][param_indx]:
            if region not in ['num_regions','filename','description']:
                top_temp = self.metadata['parameterization'][param_indx][region]['top_radius']
                bot_temp = self.metadata['parameterization'][param_indx][region]['bottom_radius']
                lvl_temp = self.metadata['parameterization'][param_indx][region]['levels']
                rad_temp = np.linspace(top_temp,bot_temp,num=lvl_temp)
                radii=np.append(radii,rad_temp)
        radii.sort() # sort from center to surface
        #names=['rho','vpv','vsv','qkappa','qmu','vph','vsh','eta']
        #use units from the elas/anelas file
        names = tools.convert2nparray(self.metadata['parameters'])
        units = tools.convert2nparray(self.metadata['units'])
        fields=list(zip(names,units))

<<<<<<< HEAD
        # loop over names and call evaluate_at_depth
        # Create data array for converted to Panda array with units
        PA_ = pint.PintArray; temp_dict = {}; temp_dict['radius'] = PA_(radii, dtype="pint[km]")
        #self.evaluate_at_depth(24.4,'vsv')
        for paraindx,param in enumerate(names):
            val_temp = self.evaluate_at_depth(self.metadata['norm_radius']-radii,param)
            # overwrite the repeated radii at bottom
            bottom_indx = np.where(np.ediff1d(radii)==0)[0]
            val_temp2 = self.evaluate_at_depth(self.metadata['norm_radius']-radii[bottom_indx],param,boundary='-')
            for indx,val in enumerate(val_temp2): val_temp[bottom_indx[indx]] = val
            temp_dict[param] = PA_(val_temp, dtype="pint["+units[paraindx]+"]")
            # convert from fractions to absolute parameter (qkappa, qmu)
            if '/' in param: # convert from fractions such as 1000/qmu to qmu
                frac = param.split('/')
                numerator = float(frac[0])
                param = frac[-1]
                val_temp = np.divide(numerator,val_temp,out=np.zeros_like(val_temp), where=val_temp!=0)
            # loop over names and check if there's /name; modify units if needed
                temp_dict[param] = PA_(val_temp, dtype="pint[1/"+units[paraindx]+"]")
        modelarr = pd.DataFrame(temp_dict)
        if base_units: # convert to base units
            for col in modelarr.columns: modelarr[col] = modelarr[col].pint.to_base_units()
        modelarr['depth'] = PA_((constants.R.magnitude - modelarr['radius'].pint.to(constants.R.units).data).tolist(), dtype = constants.R.units)

        self.__nlayers__ = len(modelarr['radius'])
        self.data = modelarr
        self.radius_max = max(self.data['radius']).magnitude

    def write_mineos_cards(self,file):
        if self.data is None or self.__nlayers__ is 0: raise ValueError('reference1D data arrays are not allocated')
        names=['radius','rho','vpv','vsv','qkappa','qmu','vph','vsh','eta']
        units =['m','kg/m^3','m/s','m/s','dimensionless','dimensionless','m/s','m/s','dimensionless']

        # check if the units are the same or conversion is needed and where
        convert_columns = []
        for indx,name in enumerate(names):
            if pint.PintType.ureg.parse_expression(units[indx]).units != self.data[name].pint.units: convert_columns.append(name)

        disc = self.metadata['discontinuities']
        # first write the header
        printstr  =  [unicode(self.name+"\n")]
        printstr.append(unicode("1 %.1f 1 1\n" % (self.metadata['ref_period'])))
        printstr.append(unicode("  %d  %d  %d  %d  %d\n" % (self.__nlayers__,disc['itopic'],disc['itopoc'],disc['itopmantle'],disc['itopcrust'])))

        shape = self.data[names].shape
        output = np.zeros(shape)
        for ii in range(shape[0]):
            for jj in range(shape[1]):
                if units[jj] not in convert_columns:
                    output[ii,jj] = self.data[names].iloc[ii,jj].to(units[jj]).magnitude
                else:
                    output[ii,jj] = self.data[names].iloc[ii,jj].magnitude
        # write the string in the fortran format
        header_line  =  ff.FortranRecordWriter('f8.0,3f9.2,2f9.1,2f9.2,f9.5')
        for ii in range(shape[0]): printstr.append(unicode(header_line.write(output[ii,:])+'\n'))
        printstr[-1] = printstr[-1].split('\n')[0]
        # write the file
        f= open(file,"w")
        f.writelines(printstr)
        f.close()
        return

    def read_mineos_cards(self,file,header = 3):
=======
    def readmineoscards(self,file):
>>>>>>> 85804d10
        # Operations between PintArrays of different unit registry will not work.
        # We can change the unit registry that will be used in creating new
        # PintArrays to prevent this issue.
        pint.PintType.ureg = constants.ureg

        names=['radius','rho','vpv','vsv','qkappa','qmu','vph','vsh','eta']
        units =['m','kg/m^3','m/s','m/s','dimensionless','dimensionless','m/s','m/s','dimensionless']
        fields=list(zip(names,units))
        #formats=[np.float for ii in range(len(fields))]
        # modelarr = np.genfromtxt(file,dtype=None,comments='#',skip_header=3,names=fields)
        modelarr = pd.read_csv(file,skiprows=header,comment='#',sep='\s+',names=fields)
        # read the punit units from last header
        modelarr_ = modelarr.pint.quantify(level=-1)
<<<<<<< HEAD

=======
        self.metadata['attributes'] = names
        self.metadata['description'] = 'Read from '+file
        self.metadata['filename'] = file
        self.name = ntpath.basename(file)
        self._nlayers = len(modelarr['radius'])
>>>>>>> 85804d10
        # Create data array
        PA_ = pint.PintArray
        modelarr_['depth'] = PA_((constants.R.magnitude - modelarr_['radius'].pint.to(constants.R.units).data).tolist(), dtype = constants.R.units)
        self.data = modelarr_
<<<<<<< HEAD
        self.radius_max = max(self.data['radius']).magnitude
        self.metadata['parameters'] = names[1:]
        self.metadata['units'] = units[1:]
        # Get the other metadata from the first 3 line header
        with open(file,'r') as f:
            head = [next(f).strip('\n') for x in range(header)]
        self.metadata['model'] = head[0]
        self.name = self.metadata['model']
        self.metadata['ref_period'] = float(head[1].split()[1])
        self.metadata['norm_radius'] = constants.R.to('km').magnitude

        # store rest of the metadata
        self.metadata['description'] = 'Read from '+file
        self.metadata['filename'] = file
        self.__nlayers__ = len(modelarr['radius'])
=======
        self._radius_max = max(self.data['radius']).magnitude
>>>>>>> 85804d10

    def get_Love_elastic(self):
        '''
        Get the Love parameters and Voigt averaged elastic properties with depth

        A,C,N,L,F: anisotropy elastic Love parameters

        kappa: bulk modulus

        mu: shear modulus

        vphi: bulk sound velocity

        xi: shear anisotropy ratio

        phi: P anisotropy ratio

        Zs, Zp: S and P impedances
        '''
<<<<<<< HEAD
        if self.data is None or self.__nlayers__ is 0: raise ValueError('reference1D data arrays are not allocated')

        # Add data fields
        self.data['a'] = self.data['rho']*self.data['vph']**2
        self.data['c'] = self.data['rho']*self.data['vpv']**2
        self.data['n'] = self.data['rho']*self.data['vsh']**2
        self.data['l'] = self.data['rho']*self.data['vsv']**2
        self.data['f'] = self.data['eta']*(self.data['a']-2.*self.data['l'])

        # equivalent isotropic
        self.data['kappa'] = (4.0*(self.data['a']+self.data['f']-self.data['n'])+self.data['c'])/9.
        self.data['mu'] = (self.data['a']+self.data['c']-2.*self.data['f']+5.*self.data['n']+6.*self.data['l'])/15.
        self.data['vp'] = ((self.data['kappa']+4.*self.data['mu']/3.)/self.data['rho']).pow(0.5)
        self.data['vs'] = (self.data['mu']/self.data['rho']).pow(0.5)
        self.data['vphi'] = (self.data['kappa']/self.data['rho']).pow(0.5)

        # anisotropy
        self.data['xi'] = (self.data['vsh'].div(self.data['vsv'])).pow(2)
        self.data['phi'] = (self.data['vpv'].div(self.data['vph'])).pow(2)

        # impedance contrasts
        self.data['Zp'] = self.data['vp']*self.data['rho']
        self.data['Zs'] = self.data['vs']*self.data['rho']

        # Add metadata
        for field in ['a','c','n','l','f','vp','vs','vphi','xi','phi','Zp', 'Zs','kappa','mu']:
            self.metadata['parameters'].append(field)
            self.metadata['units'].append(str(self.data[field].pint.units))
=======
        if self.data is not None and self._nlayers > 0:
            # Add metadata
            for field in ['A','C','N','L','F','vp','vs','vphi','xi','phi','Zp','Zs']: self.metadata['attributes'].append(field)

            # Add data fields
            self.data['A'] = self.data['rho']*self.data['vph']**2
            self.data['C'] = self.data['rho']*self.data['vpv']**2
            self.data['N'] = self.data['rho']*self.data['vsh']**2
            self.data['L'] = self.data['rho']*self.data['vsv']**2
            self.data['F'] = self.data['eta']*(self.data['A']-2.*self.data['L'])

            # equivalent isotropic
            self.data['kappa'] = (4.0*(self.data['A']+self.data['F']-self.data['N'])+self.data['C'])/9.
            self.data['mu'] = (self.data['A']+self.data['C']-2.*self.data['F']+5.*self.data['N']+6.*self.data['L'])/15.
            self.data['vp'] = ((self.data['kappa']+4.*self.data['mu']/3.)/self.data['rho']).pow(0.5)
            self.data['vs'] = (self.data['mu']/self.data['rho']).pow(0.5)
            self.data['vphi'] = (self.data['kappa']/self.data['rho']).pow(0.5)

            # anisotropy
            self.data['xi'] = (self.data['vsh'].div(self.data['vsv'])).pow(2)
            self.data['phi'] = (self.data['vpv'].div(self.data['vph'])).pow(2)

            # impedance contrasts
            self.data['Zp'] = self.data['vp']*self.data['rho']
            self.data['Zs'] = self.data['vs']*self.data['rho']
        else:
            raise ValueError('reference1D object is not allocated')
>>>>>>> 85804d10

    def get_mineralogical(self):
        '''
        Get the Love parameters and Voigt averaged elastic properties with depth

        gravity: gavity at each depth

        Brunt-Vaisala Frequency: Used for Bullen's parameter

        Bullen: Bullen's parameter

        pressure: pressure at each depth
        '''
<<<<<<< HEAD
        if self.data is None or self.__nlayers__ is 0: raise ValueError('reference1D data arrays are not allocated')

        if constants.planetpreferred == 'Earth':
            file = tools.get_filedir()+'/'+self.name+'.'+str(uuid.uuid4())
            # write a temporary cards file
            self.write_mineos_cards(file)

            layers = self.__nlayers__
            grav,vaisala,bullen,pressure = getbullen(file,layers,constants.omega.to_base_units().magnitude,constants.G.to_base_units().magnitude)

            # Add data fields
            PA_ = pint.PintArray
            self.data['gravity'] = PA_(grav, dtype="pint[m/s^3]")
            self.data['Brunt-Vaisala'] = PA_(vaisala, dtype="pint[Hz]")
            self.data['Bullen'] = PA_(bullen, dtype="pint[dimensionless]")
            self.data['pressure'] = PA_(pressure, dtype="pint[Pa]")

            # Add metadata
            for field in ['gravity','Brunt-Vaisala','Bullen','pressure']:
                self.metadata['parameters'].append(field)
                self.metadata['units'].append(str(self.data[field].pint.units))

            # delete a file
            with contextlib.suppress(FileNotFoundError): os.remove(file)
=======
        if self.data is not None and self._nlayers > 0:
            if constants.planetpreferred == 'Earth':
                file = self.metadata['filename']
                layers = self._nlayers
                grav,vaisala,bullen,pressure = getbullen(file,layers,constants.omega.to_base_units().magnitude,constants.G.to_base_units().magnitude)
                # Add metadata
                for field in ['gravity','Brunt-Vaisala','Bullen','pressure']: self.metadata['attributes'].append(field)

                # Add data fields
                pdb.set_trace()
                self.data=append_fields(self.data, 'gravity', grav, usemask=False)
                self.data=append_fields(self.data, 'Brunt-Vaisala', vaisala, usemask=False)
                self.data=append_fields(self.data, 'Bullen', bullen, usemask=False)
                self.data=append_fields(self.data, 'pressure', pressure, usemask=False)
            else:
                print('Warning: mineralogical parameters not evaluated for '+constants.planetpreferred)
>>>>>>> 85804d10
        else:
            print('Warning: mineralogical parameters not evaluated for '+constants.planetpreferred)

    def get_discontinuity(self):
        '''
        Get values, average values and contrasts at discontinuities

        Output:
        ------

        Returns a structure self.metadata['disc'] that has three arrays:

        delta: containing absolute difference in parameters between smaller/larger radii

        average: containing absolute average parameters between smaller/larger radii

        contrasts: containing contrast in parameters (in %)
        '''
        if self.data is None or self.__nlayers__ is 0: raise ValueError('reference1D data arrays are not allocated')

        disc_depths = [item.magnitude for item, count in Counter(self.data['depth']).items() if count > 1]
        disc = {}
# Create a named array for discontinuities

<<<<<<< HEAD
        for field in ['delta','average','contrast']: disc[field] = 0. * self.data.copy().drop(range(len(np.unique(disc_depths)),len(self.data)))
        # convert units to percent in contrast
        for param in self.metadata['parameters']:
            disc['contrast'][param] = (0.*disc['contrast'][param]/disc['contrast'][param][0]).pint.to('percent')
=======
        for field in ['delta','average','contrast']: disc[field] = self.data.copy().drop(range(len(np.unique(disc_depths)),len(self.data)))
>>>>>>> 85804d10

        # default names and units as percent
        names = self.data.columns.tolist()
        units = ['percent' for name in names]
        fields=list(zip(names,units))

        for icount,depth in enumerate(disc_depths):
            sel = self.data[self.data['depth'].data==depth]
            for field in sel:
                if field == 'radius' or field == 'depth':
                    disc['delta'][field][icount] = sel[field].iat[0]
                    disc['average'][field][icount] = sel[field].iat[0]
                    pdb.set_trace()
                    disc['contrast'][field][icount] = sel[field].iat[0]
                else:
                    disc['delta'][field][icount] = sel[field].iat[0]-sel[field].iat[1]
                    disc['average'][field][icount] = 0.5*(sel[field].iat[0]+sel[field].iat[1])
                    ## contrasts need to be in %
                    disc['contrast'][field][icount] = (abs(disc['delta'][field][icount]) / disc['average'][field][icount]).to('percent')


        #---- try to find discontinuities
        discradii = disc['delta']['radius'].pint.to('km').values.quantity.magnitude
        vp = self.data['vp'].pint.to('km/s').values.quantity.magnitude
        vs = self.data['vs'].pint.to('km/s').values.quantity.magnitude
        radii = self.data['radius'].pint.to('km').values.quantity.magnitude

        discfind = disc['delta']['radius'][np.abs(1221.5-discradii)<25.].pint.to('km').values.quantity.magnitude
        if len(discfind) <= 0: # not found
            print("Warning: itopic not found")
        elif len(discfind) > 1: raise ValueError('get_discontinuity: multiple values within discontinuity limits')
        else:
            disc['itopic'] = np.where(radii==discfind[0])[0][1]

        discfind = disc['delta']['radius'][np.abs(3480.0-discradii)<25.].pint.to('km').values.quantity.magnitude
        if len(discfind) <= 0: # not found
            print("Warning: itopoc not found")
        elif len(discfind) > 1:
            raise ValueError('get_discontinuity: multiple values within discontinuity limits')
        else:
            disc['itopoc'] = np.where(radii == discfind[0])[0][1]

        ###   Top of crust
        discfind = np.where(np.logical_and(vp < 7.5,vs > 0.))[0]
        if len(discfind) > 0: disc['itopcrust'] = max(discfind) + 1
        #discfind = disc['delta']['radius'][np.abs(6368.0-disc['delta']['radius']/1000.)<0.1]
#         if len(discfind) <= 0: # not found
#             print("Warning: itopcrust not found")
#         elif len(discfind) > 1:
#             raise ValueError('get_discontinuity: multiple values within discontinuity limits')
#         else:
            #disc['itopcrust'] = np.where(self.data['radius']==discfind[0])[0][1]

        itopmantle = min(np.where(vp < 7.5)[0])
        if itopmantle >0: disc['itopmantle'] = itopmantle
        self.metadata['discontinuities'] = disc

    def get_custom_parameter(self,parameters):
        '''
        Get the arrays of custom parameters defined in various Earth models
        '''
        if self.data is not None and self._nlayers > 0:
            # convert to array for ease of looping
            if isinstance(parameters,string_types): parameters = np.array([parameters])

            for ii in np.arange(parameters.size):
                if parameters[ii] not in list(self.data.dtype.names):
                    if 'as' in parameters[ii]:
                        self.data=append_fields(self.data, parameters[ii], np.divide(self.data['vsh'] - self.data['vsv'],self.data['vs'],out=np.zeros_like(self.data['vs']), where= self.data['vs'] != 0.)*100. , usemask=False)
                    elif 'ap' in parameters[ii]:
                        self.data=append_fields(self.data, parameters[ii], np.divide(self.data['vph'] - self.data['vpv'],self.data['vp'],out=np.zeros_like(self.data['vp']), where= self.data['vp'] != 0.)*100. , usemask=False)
                    else:
                        raise NotImplementedError('parameter ',parameters[ii],' is not currently implemented in reference1D.get_custom_parameter')
        else:
            raise ValueError('reference1D object is not allocated')

    def evaluate_at_depth(self,depth_in_km,parameter='vsh',boundary='+',interpolation='linear'):
        '''
        Get the values of a parameter at a given depth

        boundary: + for value at larger radius at a discontinuity
        '''
        # need to update so it can deal with vectors
        depth_in_km = tools.convert2nparray(depth_in_km)
<<<<<<< HEAD
        values = np.zeros_like(depth_in_km,dtype=np.float)
        uniqueregions = {}
        target_region = np.empty_like(depth_in_km,dtype="U40"); target_region[:] = ''
        # detailed information about the native parameterization which went into the
        # inversion is available
        if self.metadata['attributes'] is not None:
        # check if norm_radius is within reasonable range
            if not 0.98*constants.R.to('km').magnitude <= self.metadata['norm_radius'] <= 1.02*constants.R.to('km').magnitude :
                raise ValueError('Normalizing radius not compatible')
            radius_in_km = self.metadata['norm_radius'] - depth_in_km
            param_indx = self.metadata['attributes'][parameter]['param_index']
            # finding target region in depth
            for region in self.metadata['parameterization'][param_indx]:
                if region not in ['num_regions','filename','description']:
                    # difference with top and bottom radii
                    difftop = self.metadata['parameterization'][param_indx][region]['top_radius'] - radius_in_km
                    diffbot = self.metadata['parameterization'][param_indx][region]['bottom_radius']-radius_in_km
                    dep_flag = difftop*diffbot

                    # within a region if dep_flag is neative
                    flag_array = (dep_flag < 0)
                    # if it is 0 then choose the flag based on boundary
                    findzeroindx = np.where(dep_flag==0.)[0]
                    if len(findzeroindx) != 0:
                        for indx in findzeroindx: #depth corresponds to the bottom of a region
                            if depth_in_km[indx] == 0: # surface of the solid earth
                                flag_array[indx] = True
                            else:
                                if diffbot[indx] == 0 and boundary == '+': flag_array[indx] = True
                                if difftop[indx] == 0 and boundary == '-': flag_array[indx] = True

                    for idx,flag in enumerate(flag_array):
                        if flag:
                            target_region[idx] = region
                            # store unique regions
                            if region not in [*uniqueregions]:
                                uniqueregions[region] = {'radius_range':
                                [self.metadata['parameterization'][param_indx][region]['bottom_radius'],
                                self.metadata['parameterization'][param_indx][region]['top_radius']],
                                'types': [*self.metadata['attributes'][parameter][region]]}
            if np.any(target_region == ''): raise ValueError('target regions not found')
            # create arguments for bases evaluations
            rnorm = self.metadata['norm_radius']
            #loop over all regions that are relevant to these depths
            for region  in [*uniqueregions]:
                # find all depth queries that are in this region
                indx = np.where(target_region==region)[0]
                radial_splines = False # assume that no splines are included
                choices = ['TOP', 'BOTTOM', 'CONSTANT', 'LINEAR', 'QUADRATIC', 'CUBIC']
                if not np.all([key in choices for key in uniqueregions[region]['types']]): radial_splines = True
                if not radial_splines:
                    # evaluate value of the polynomial coefficients and derivative at each depth
                    vercof,dvercof = tools.bases.eval_polynomial(radius_in_km[indx],
                            uniqueregions[region]['radius_range'] ,rnorm,
                            uniqueregions[region]['types'])
                else:
                    spline_config = self.metadata['parameterization'][param_indx][region]['polynomial'].split(':')
                    if spline_config[0].strip() != 'SPLINEPNTS':
                        raise AssertionError('Polynomial type should be SPLINEPNTS in ' + region)
                    nsplines = int(spline_config[-1])
                    vercof1,dvercof1 = tools.bases.eval_splrem(radius_in_km[indx], uniqueregions[region]['radius_range'], nsplines)
                    # in case there's only one depth, make sure the shape of vercof1 fit vercof
                    vercof1 = vercof1.reshape([len(indx),nsplines])
                    dvercof1 = dvercof1.reshape([len(indx),nsplines])
                    # select the relevant splines
                    splindx = []; nonspltype = []; isspl = np.zeros(len(uniqueregions[region]['types']),dtype='bool')
                    for typekey,spltype in enumerate(uniqueregions[region]['types']):
                        if spltype.startswith('SPLINE'):
                            splindx.append(int(spltype.split()[-1])-1)
                            isspl[typekey] = True
                        else:
                            nonspltype.append(spltype)
                    if np.all(isspl):
                        vercof = vercof1; dvercof = dvercof1
                    else:
                        # evaluate other non-spline bases
                        # doesnt seem correct
                        vercof2,dvercof2 = tools.bases.eval_polynomial(radius_in_km[indx],
                                uniqueregions[region]['radius_range'] ,rnorm,nonspltype)
                        # combine polynomials and splines in the original order
                        vercof = np.zeros([len(indx),len(uniqueregions[region]['types'])]);
                        dvercof = np.zeros([len(indx),len(uniqueregions[region]['types'])]);
                        vercof[:,isspl] = vercof1[:,splindx]; dvercof[:,isspl] = dvercof1[:,splindx]
                        vercof[:,~isspl] = vercof2; dvercof[:,~isspl] = dvercof2
                # build up the coefficient array
                coef = []
                for key in uniqueregions[region]['types']:
                    coef.append(self.metadata['attributes'][parameter][region][key])
                temp = np.dot(vercof,np.array([coef]).T)
                for key, val in enumerate(indx):
                    if temp.ndim == 1:
                        values[val] = temp[key]
                    else:
                        values[val] = temp[key][0]
        # If detailed metadata regarding the basis parameterization is not available
        # interpolated based on the card deck file
=======

        if self.data is not None and self._nlayers > 0:
            if parameter in self.data.dtype.names:
                values = self.data[parameter]
                depth_array = (constants.R.to_base_units().magnitude - self.data['radius'])/1000. # in km
                # Sort to make interpolation possible
                indx = depth_array.argsort()
                values = griddata(depth_array[indx], values[indx], depth_in_km, method=interpolation)
                if len(depth_in_km)==1: values = values.item()
            else:
                raise ValueError('parameter '+parameter+' not defined in array')
>>>>>>> 85804d10
        else:
            if self.data is not None:
                if parameter in self.data.dtype.names:
                    values = self.data[parameter]
                    depth_array = (constants.R.to_base_units().magnitude - self.data['radius'])/1000. # in km
                    # Sort to make interpolation possible
                    indx = depth_array.argsort()
                    values = griddata(depth_array[indx], values[indx], depth_in_km, method=interpolation)
                    if len(depth_in_km)==1: values = values.item()
                else:
                    raise ValueError('parameter '+parameter+' not defined in array')
            else:
                raise ValueError('reference1D object is not allocated')
        return values

    def to_mineoscards(self,directory='.',fmt='cards'):
        '''
        Writes a model file that is compatible with MINEOS.
        '''
<<<<<<< HEAD
        parameters = ['radius','rho','vpv','vsv','qkappa','qmu','vph','vsh','eta']
        if self.data is not None and self.__nlayers__ > 0:
=======
        parameters = ['radius','rho','vpv','vsv','Qkappa','Qmu','vph','vsh','eta']
        if self.data is not None and self._nlayers > 0:
>>>>>>> 85804d10
            model_name = self.name
            ntotlev = self._nlayers
            itopic = self.metadata['discontinuities']['itopic']
            itopoc = self.metadata['discontinuities']['itopoc']
            itopmantle = self.metadata['discontinuities']['itopmantle']
            itopcrust = self.metadata['discontinuities']['itopcrust']

            f = open(directory+'/'+model_name+'.'+fmt,'w')
            f.write(model_name+'\n')
            f.write('1 1. 1 1\n')
            line = ff.FortranRecordWriter('(5I5)')
            f.write(line.write([ntotlev,itopic,itopoc,itopmantle,itopcrust])+u'\n')
            line = ff.FortranRecordWriter('(f8.0,3f9.2,2f9.1,2f9.2,f9.5)')

            write = self.data[parameters]
            for _,val in enumerate(write):
                f.write(line.write(val)+u'\n')
            f.close()
        else:
            raise ValueError('reference1D object is not allocated')


    def to_TauPmodel(self,directory='.',fmt='tvel'):
        '''
        Writes a model file that is compatible with TauP.
        file format options 'tvel' and 'nd'.

        Note: TauP can't handle zero shear velocity in the ocean layer...
          To work around this, zero values an ocean layer will be written
          as 1e-4.
        '''
        if self.data is not None and self._nlayers > 0:
            model_name = self.name
            f = open(directory+'/'+model_name+'.'+fmt,'w')
            f.write('{} - P\n'.format(model_name))
            f.write('{} - S\n'.format(model_name))

            for i in range(0,len(self.data)):
                f.write('{:2.4f}   {:2.4f}   {:2.4f}    {:2.4f}\n'.format(
                   (self._radius_max - self.data['radius'][::-1][i]) / 1000.0,
                   self.data['vp'][::-1][i] / 1000.0,
                   self.data['vs'][::-1][i] / 1000.0,
                   self.data['rho'][::-1][i] / 1000.0))
            f.close()
        else:
            raise ValueError('reference1D object is not allocated')

        if self.data['vp'][-1] == 0 or self.data['vs'][-1] == 0:
            raise Warning('zero velocity layer detected at surface ...\n \
                      TauP raytracing may not work')

    def to_axisem(self,directory='.',anelastic=True,anisotropic=True):
        '''
         Write 1D model to be used as an external model in axisem
        '''
        if self.data is not None and self._nlayers > 0:
            model_name = self.name
            f = open(directory+'/'+model_name+'.bm','w')
            n_discon = 0

            if anelastic:
                f.write('ANELASTIC     T\n')
            else:
                f.write('ANELASTIC     F\n')

            if anisotropic:
                f.write('ANISOTROPIC     T\n')
            else:
                f.write('ANISOTROPIC     F\n')

            f.write('UNITS      m\n')

            if anisotropic:
                f.write('COLUMNS   radius    rho    vpv    vsv    qka    qmu    vph    vsh    eta\n')

            for i in range(0,len(self.data)):
                f.write('{}    {}    {}    {}    {}    {}    {}    {}    {}\n'.format(
                self.data['radius'][::-1][i],
                self.data['rho'][::-1][i],
                self.data['vpv'][::-1][i],
                self.data['vsv'][::-1][i],
                self.data['qkappa'][::-1][i],
                self.data['qmu'][::-1][i],
                self.data['vph'][::-1][i],
                self.data['vsh'][::-1][i],
                self.data['eta'][::-1][i]) )

                if i < len(self.data)-1 and self.data['radius'][::-1][i] == self.data['radius'][::-1][i+1]:
                    depth_here = (self._radius_max - self.data['radius'][::-1][i]) / 1000.0
                    n_discon += 1
                    f.write('#    Discontinuity {}, depth {:6.2f} km\n'.format(n_discon,depth_here))
        else:
            raise ValueError('reference1D object is not allocated')<|MERGE_RESOLUTION|>--- conflicted
+++ resolved
@@ -20,7 +20,6 @@
 import pandas as pd
 import pdb
 import pint
-<<<<<<< HEAD
 import re
 import ntpath
 import uuid
@@ -28,9 +27,6 @@
 import os
 
 if sys.version_info[0] >= 3: unicode = str
-=======
-import ntpath
->>>>>>> 85804d10
 
 ####################### IMPORT REM3D LIBRARIES  #######################################
 from .. import constants
@@ -65,11 +61,7 @@
         return output
 
     def __repr__(self):
-<<<<<<< HEAD
         return '{self.__class__.__name__}({self.name})'.format(self=self)
-=======
-        return '{self.__class__.__name__}({self.name,self._radius_max})'.format(self=self)
->>>>>>> 85804d10
 
     def __copy__(self):
         cls = self.__class__
@@ -303,7 +295,6 @@
         units = tools.convert2nparray(self.metadata['units'])
         fields=list(zip(names,units))
 
-<<<<<<< HEAD
         # loop over names and call evaluate_at_depth
         # Create data array for converted to Panda array with units
         PA_ = pint.PintArray; temp_dict = {}; temp_dict['radius'] = PA_(radii, dtype="pint[km]")
@@ -367,9 +358,6 @@
         return
 
     def read_mineos_cards(self,file,header = 3):
-=======
-    def readmineoscards(self,file):
->>>>>>> 85804d10
         # Operations between PintArrays of different unit registry will not work.
         # We can change the unit registry that will be used in creating new
         # PintArrays to prevent this issue.
@@ -383,20 +371,11 @@
         modelarr = pd.read_csv(file,skiprows=header,comment='#',sep='\s+',names=fields)
         # read the punit units from last header
         modelarr_ = modelarr.pint.quantify(level=-1)
-<<<<<<< HEAD
-
-=======
-        self.metadata['attributes'] = names
-        self.metadata['description'] = 'Read from '+file
-        self.metadata['filename'] = file
-        self.name = ntpath.basename(file)
-        self._nlayers = len(modelarr['radius'])
->>>>>>> 85804d10
+
         # Create data array
         PA_ = pint.PintArray
         modelarr_['depth'] = PA_((constants.R.magnitude - modelarr_['radius'].pint.to(constants.R.units).data).tolist(), dtype = constants.R.units)
         self.data = modelarr_
-<<<<<<< HEAD
         self.radius_max = max(self.data['radius']).magnitude
         self.metadata['parameters'] = names[1:]
         self.metadata['units'] = units[1:]
@@ -412,9 +391,6 @@
         self.metadata['description'] = 'Read from '+file
         self.metadata['filename'] = file
         self.__nlayers__ = len(modelarr['radius'])
-=======
-        self._radius_max = max(self.data['radius']).magnitude
->>>>>>> 85804d10
 
     def get_Love_elastic(self):
         '''
@@ -434,7 +410,6 @@
 
         Zs, Zp: S and P impedances
         '''
-<<<<<<< HEAD
         if self.data is None or self.__nlayers__ is 0: raise ValueError('reference1D data arrays are not allocated')
 
         # Add data fields
@@ -463,35 +438,6 @@
         for field in ['a','c','n','l','f','vp','vs','vphi','xi','phi','Zp', 'Zs','kappa','mu']:
             self.metadata['parameters'].append(field)
             self.metadata['units'].append(str(self.data[field].pint.units))
-=======
-        if self.data is not None and self._nlayers > 0:
-            # Add metadata
-            for field in ['A','C','N','L','F','vp','vs','vphi','xi','phi','Zp','Zs']: self.metadata['attributes'].append(field)
-
-            # Add data fields
-            self.data['A'] = self.data['rho']*self.data['vph']**2
-            self.data['C'] = self.data['rho']*self.data['vpv']**2
-            self.data['N'] = self.data['rho']*self.data['vsh']**2
-            self.data['L'] = self.data['rho']*self.data['vsv']**2
-            self.data['F'] = self.data['eta']*(self.data['A']-2.*self.data['L'])
-
-            # equivalent isotropic
-            self.data['kappa'] = (4.0*(self.data['A']+self.data['F']-self.data['N'])+self.data['C'])/9.
-            self.data['mu'] = (self.data['A']+self.data['C']-2.*self.data['F']+5.*self.data['N']+6.*self.data['L'])/15.
-            self.data['vp'] = ((self.data['kappa']+4.*self.data['mu']/3.)/self.data['rho']).pow(0.5)
-            self.data['vs'] = (self.data['mu']/self.data['rho']).pow(0.5)
-            self.data['vphi'] = (self.data['kappa']/self.data['rho']).pow(0.5)
-
-            # anisotropy
-            self.data['xi'] = (self.data['vsh'].div(self.data['vsv'])).pow(2)
-            self.data['phi'] = (self.data['vpv'].div(self.data['vph'])).pow(2)
-
-            # impedance contrasts
-            self.data['Zp'] = self.data['vp']*self.data['rho']
-            self.data['Zs'] = self.data['vs']*self.data['rho']
-        else:
-            raise ValueError('reference1D object is not allocated')
->>>>>>> 85804d10
 
     def get_mineralogical(self):
         '''
@@ -505,7 +451,6 @@
 
         pressure: pressure at each depth
         '''
-<<<<<<< HEAD
         if self.data is None or self.__nlayers__ is 0: raise ValueError('reference1D data arrays are not allocated')
 
         if constants.planetpreferred == 'Earth':
@@ -530,24 +475,7 @@
 
             # delete a file
             with contextlib.suppress(FileNotFoundError): os.remove(file)
-=======
-        if self.data is not None and self._nlayers > 0:
-            if constants.planetpreferred == 'Earth':
-                file = self.metadata['filename']
-                layers = self._nlayers
-                grav,vaisala,bullen,pressure = getbullen(file,layers,constants.omega.to_base_units().magnitude,constants.G.to_base_units().magnitude)
-                # Add metadata
-                for field in ['gravity','Brunt-Vaisala','Bullen','pressure']: self.metadata['attributes'].append(field)
-
-                # Add data fields
-                pdb.set_trace()
-                self.data=append_fields(self.data, 'gravity', grav, usemask=False)
-                self.data=append_fields(self.data, 'Brunt-Vaisala', vaisala, usemask=False)
-                self.data=append_fields(self.data, 'Bullen', bullen, usemask=False)
-                self.data=append_fields(self.data, 'pressure', pressure, usemask=False)
-            else:
-                print('Warning: mineralogical parameters not evaluated for '+constants.planetpreferred)
->>>>>>> 85804d10
+              
         else:
             print('Warning: mineralogical parameters not evaluated for '+constants.planetpreferred)
 
@@ -572,14 +500,10 @@
         disc = {}
 # Create a named array for discontinuities
 
-<<<<<<< HEAD
         for field in ['delta','average','contrast']: disc[field] = 0. * self.data.copy().drop(range(len(np.unique(disc_depths)),len(self.data)))
         # convert units to percent in contrast
         for param in self.metadata['parameters']:
             disc['contrast'][param] = (0.*disc['contrast'][param]/disc['contrast'][param][0]).pint.to('percent')
-=======
-        for field in ['delta','average','contrast']: disc[field] = self.data.copy().drop(range(len(np.unique(disc_depths)),len(self.data)))
->>>>>>> 85804d10
 
         # default names and units as percent
         names = self.data.columns.tolist()
@@ -664,7 +588,6 @@
         '''
         # need to update so it can deal with vectors
         depth_in_km = tools.convert2nparray(depth_in_km)
-<<<<<<< HEAD
         values = np.zeros_like(depth_in_km,dtype=np.float)
         uniqueregions = {}
         target_region = np.empty_like(depth_in_km,dtype="U40"); target_region[:] = ''
@@ -761,19 +684,6 @@
                         values[val] = temp[key][0]
         # If detailed metadata regarding the basis parameterization is not available
         # interpolated based on the card deck file
-=======
-
-        if self.data is not None and self._nlayers > 0:
-            if parameter in self.data.dtype.names:
-                values = self.data[parameter]
-                depth_array = (constants.R.to_base_units().magnitude - self.data['radius'])/1000. # in km
-                # Sort to make interpolation possible
-                indx = depth_array.argsort()
-                values = griddata(depth_array[indx], values[indx], depth_in_km, method=interpolation)
-                if len(depth_in_km)==1: values = values.item()
-            else:
-                raise ValueError('parameter '+parameter+' not defined in array')
->>>>>>> 85804d10
         else:
             if self.data is not None:
                 if parameter in self.data.dtype.names:
@@ -793,13 +703,8 @@
         '''
         Writes a model file that is compatible with MINEOS.
         '''
-<<<<<<< HEAD
         parameters = ['radius','rho','vpv','vsv','qkappa','qmu','vph','vsh','eta']
         if self.data is not None and self.__nlayers__ > 0:
-=======
-        parameters = ['radius','rho','vpv','vsv','Qkappa','Qmu','vph','vsh','eta']
-        if self.data is not None and self._nlayers > 0:
->>>>>>> 85804d10
             model_name = self.name
             ntotlev = self._nlayers
             itopic = self.metadata['discontinuities']['itopic']
