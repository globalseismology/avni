<<<<<<< HEAD
from __future__ import absolute_import
from os.path import dirname, basename, isfile
import glob
import pkgutil 

=======
#!/usr/bin/env python

# python 3 compatibility
from __future__ import absolute_import, division, print_function
from builtins import *

from os.path import dirname, basename, isfile
import glob
import pkgutil 

>>>>>>> 42844958
from .version import version as __version__

#### Import all modules below
# constants: constant for downloads etc.
# tools: generic tools library
# data: data analyses library
# models: models library
<<<<<<< HEAD
=======
# mapping: mapping library
>>>>>>> 42844958
# plots: plotting library

__path__ = pkgutil.extend_path(__path__, __name__)
for importer, modname, ispkg in pkgutil.walk_packages(path=__path__, prefix=__name__+'.'):
    __import__(modname)<|MERGE_RESOLUTION|>--- conflicted
+++ resolved
@@ -1,10 +1,3 @@
-<<<<<<< HEAD
-from __future__ import absolute_import
-from os.path import dirname, basename, isfile
-import glob
-import pkgutil 
-
-=======
 #!/usr/bin/env python
 
 # python 3 compatibility
@@ -15,7 +8,6 @@
 import glob
 import pkgutil 
 
->>>>>>> 42844958
 from .version import version as __version__
 
 #### Import all modules below
@@ -23,10 +15,7 @@
 # tools: generic tools library
 # data: data analyses library
 # models: models library
-<<<<<<< HEAD
-=======
 # mapping: mapping library
->>>>>>> 42844958
 # plots: plotting library
 
 __path__ = pkgutil.extend_path(__path__, __name__)
