#!/usr/bin/env python
"""
This module contains the various subroutines used for plotting
Usage import
"""
#####################  IMPORT STANDARD MODULES   ######################################   

# python 3 compatibility
from __future__ import absolute_import, division, print_function
from builtins import *

from math import cos, pi, log, sin, tan, atan, atan2, sqrt, radians, degrees, asin, modf
import sys,os
import numpy as np #for numerical analysis
import matplotlib.cm as cmx
import matplotlib.pyplot as plt
import matplotlib.colors as mcolors
from mpl_toolkits.basemap import Basemap, shiftgrid
from matplotlib.ticker import (MultipleLocator, FormatStrFormatter,
                               AutoMinorLocator)
import multiprocessing
from joblib import Parallel, delayed
import pdb    #for the debugger pdb.set_trace()
# from scipy.io import netcdf_file as netcdf #reading netcdf files
from netCDF4 import Dataset as netcdf #reading netcdf files
import scipy.interpolate as spint
from scipy.spatial import cKDTree
import scipy.spatial.qhull as qhull
import time
import progressbar
import pickle
import xarray as xr
# For polar sectionplot
from matplotlib.transforms import Affine2D
import mpl_toolkits.axisartist.floating_axes as floating_axes
import mpl_toolkits.axisartist.angle_helper as angle_helper
from netCDF4 import Dataset
from matplotlib.projections import PolarAxes
from mpl_toolkits.axisartist.grid_finder import MaxNLocator,DictFormatter,FixedLocator
from matplotlib import gridspec # Relative size of subplots

####################       IMPORT OWN MODULES     ######################################
from . import constants
from . import tools
from . import data
<<<<<<< HEAD
from . import mapping
=======
from . import constants
>>>>>>> 8aa6721f
########################      GENERIC   ################################################                       

def updatefont(fontsize=15,fontname='sans-serif',ax=None): 
    """
    Updates the font type and sizes globally or for a particular axis handle
    
    Parameters
    ----------
    
    ax :  figure axis handle
    
    fontsize,fontname : font parameters
    
    Return:
    ----------
    
    ax : updated axis handle if ax is not None
    
    """
    if ax is None:
        plt.rcParams["font.family"] = fontname
        plt.rcParams["font.size"] = fontsize
    else:
        for item in (ax.get_xticklabels() + ax.get_yticklabels()):
            item.set_fontsize(fontsize)
            item.set_fontname(fontname)
        for item in ([ax.xaxis.label, ax.yaxis.label]):
            item.set_fontsize(fontsize+2)
            item.set_fontname(fontname)
        ax.title.set_fontsize(fontsize+3)
        ax.title.set_fontname(fontname)
    return ax if ax is not None else None
                    
def standardcolorpalette(name='rem3d'):
    """
    Get a custom REM3D color palette from constants.py
    
    Parameters
    ----------
    
    name : color palette name that will be used elsewhere
           if name ends in '_r', use the reversed color scale.    
    reverse: if the colors need to be reversed from those provided.
    
    """
    if name.endswith('_r'):
        RGBoption = name.split('_r')[0]
        RGBlist=constants.colorscale[RGBoption]['RGB'][::-1]
    else:
        RGBoption = name
        RGBlist=constants.colorscale[RGBoption]['RGB']
    custom_cmap = mcolors.LinearSegmentedColormap.from_list(name, RGBlist,N=len(RGBlist))
    cmx.register_cmap(name=custom_cmap.name, cmap=custom_cmap)
    return custom_cmap    
    
def get_colors(val,xmin=-1.,xmax=1.,palette='coolwarm',colorcontour=20):
    """gets the value of color for a given palette"""
    jet = cm = cmx.get_cmap(palette) 
    #cNorm  = mcolors.Normalize(vmin=xmin, vmax=xmax)
    bounds = np.linspace(xmin,xmax,colorcontour+1)
    cNorm = mcolors.BoundaryNorm(bounds,cm.N)
    scalarMap = cmx.ScalarMappable(norm=cNorm, cmap=palette)
    colorVal = scalarMap.to_rgba(val)
    return colorVal
                
############################### PLOTTING ROUTINES ################################        
def plot_gcpaths(m,stlon,stlat,eplon,eplat,ifglobal=False,**kwargs):
    """
    Plots great-circle paths from lon lat arrays.
    
    Parameters
    ----------
    m : figure axis handle

    stlon,stlat : station location
    
    eplon,eplat : earthquake location
    
    ifglobal :  set global extent
    
    kwargs : denotes the arguments, if any, for scatter

    """
    if kwargs:
        m.drawgreatcircle(eplon,eplat,stlon,stlat, **kwargs)
        m.scatter(stlon, stlat, marker='^',edgecolors='k', **kwargs)
        m.scatter(eplon, eplat, marker='o',edgecolors='k', **kwargs)
    else:
        m.drawgreatcircle(eplon,eplat,stlon,stlat)
        m.scatter(stlon, stlat, marker='^', edgecolors='k')
        m.scatter(eplon, eplat, marker='o', edgecolors='k')
    m.coastlines(color='gray')
    if ifglobal: m.set_global()    # set global extent
    return m

def plot_hotspots(m, dbs_path = '.', lon360 = False, **kwargs):
    """
    Reads hotspots.pkl from dbs_path and plots on to map index m 

    Earlier, the data was in pickle format, cross-platform compatibility required json
    # hotspots = pickle.load(open('%s/hotspots.pkl' % (dbs_path), 'rb'))
    # tools.writejson(hotspots,'%s/hotspots.json' % (dbs_path))
    
    Parameters
    ----------
    
    m : figure axis handle
    
    dbs_path: path specified by user where hotspots.json is located. If not found,
              defaults to downloading the file from the  REM3D server.
              
    lon360 : is False if the no longitude above 180 is permitted and is wrapped around. 
    
    kwargs : denotes the arguments, if any, for scatter
               
    """
    
    try:
        hotspots = tools.readjson('%s/hotspots.json' % (dbs_path))
    except IOError: #Download to default directory
        filedir = tools.get_filedir(checkwrite=True,makedir=True)
        data.update_file('hotspots.json')
        hotspots = tools.readjson('%s/hotspots.json' % (filedir))
       
    if lon360:
        hotspots[:,0] = (hotspots[:,0] + 360) % 360.0
    x, y = m(hotspots[:,0], hotspots[:,1])
    if kwargs:
        m.scatter(x, y, **kwargs)
    else:
        m.scatter(x, y)
    return    

def plot_plates(m, dbs_path = '.', lon360 = False, boundtypes=['ridge', 'transform', 'trench'],**kwargs):
    """
    Plots different types of tectonic plates
    
    Parameters
    ----------
    
    m : figure axis handle
    
    dbs_path : path specified by user where hotspots.json is located. If not found,
              defaults to downloading the file from the  REM3D server.
              
    boundtypes : plate boundary types that will be plotted. Default are ridge, transform
                 and trench 
    
    lon360 : is False if the no longitude above 180 is permitted and is wrapped around. 
    
    kwargs : denotes the arguments, if any, for scatter
    
    """
    
    # Earlier was in pickle format, cross-platform compatibility required json
    # ridge,ridgeloc=pickle.load(open('%s/ridge.pkl' % (dbs_path),'rb'))
    # tools.writejson(np.array([ridge,ridgeloc.tolist()]),'%s/ridge.json' % (dbs_path))
    for bound in boundtypes:
        #name, segs = pickle.load(open('%s/%s.pkl' % (dbs_path,bound), 'rb'))
        
        try:
            name, segs = tools.readjson('%s/%s.json' % (dbs_path,bound))
        except IOError: #Download to default directory
            filedir = tools.get_filedir(checkwrite=True,makedir=True)
            data.update_file('%s.json' % (bound))
            name, segs = tools.readjson('%s/%s.json' % (filedir,bound))
        
        segs=np.array(segs)
        ind_nan, = np.nonzero(np.isnan(segs[:,0]))
        segs[ind_nan,0] = 0
        segs[ind_nan,1] = 0
        if lon360:
            segs[:,0] = (segs[:,0] + 360) % 360.0
        x, y = m(segs[:,0], segs[:,1])
        x[ind_nan] = np.nan
        y[ind_nan] = np.nan
        dx = np.abs(x[1:] - x[:-1])
        ind_jump, = np.nonzero(dx > 1000000)
        x[ind_jump] = np.nan
        if kwargs:
            m.plot(x, y, '-', **kwargs)
        else:
            m.plot(x, y, '-')
    return

<<<<<<< HEAD
def globalmap(ax,valarray,vmin,vmax,dbs_path='.',colorlabel=None,colorticks=True,colorpalette='rem3d',colorcontour=21,hotspots=False,grid=[30.,90.],gridwidth=0, **kwargs):
    """
    Plots a 2-D cross-section of a 3D model on a predefined axis ax.
=======
def plot_gcpaths(m,stlon,stlat,eplon,eplat,ifglobal=True,**kwargs):
    """plots great-circle paths from lon lat arrays."""
    if kwargs:
        for x,y,z,w in np.vstack((stlon,stlat,eqlon,eqlat)).transpose():
            m.drawgreatcircle(x,y,z,w, **kwargs)
        x, y = m(stlon, stlat); m.scatter(x, y, marker='^', **kwargs)
        x, y = m(eplon, eplat); m.scatter(x, y, marker='o', **kwargs)
    else:
        for x,y,z,w in np.vstack((stlon,stlat,eqlon,eqlat)).transpose():
            m.drawgreatcircle(x,y,z,w)
        x, y = m(stlon, stlat); m.scatter(x, y, marker='^', edgecolors='k')
        x, y = m(eplon, eplat); m.scatter(x, y, marker='o', edgecolors='k')
    m.coastlines(color='gray')
    if ifglobal: m.set_global()    # set global extent
    return m
    

def backgroundmap(ax,dbs_path='.',platescolor='r', **kwargs):
    """plots a background map of a 3D model on axis ax. kwargs are arguments for Basemap"""
>>>>>>> 8aa6721f
    
    Parameters
    ----------
    
    latlonval : a named numpy array containing latitudes (lat), longitudes (lon) 
                and values (val). Can be initialized from three numpy arrays lat, lon and val
                $ data = np.vstack((lat,lon,val)).transpose()
                $ dt = {'names':['lat', 'lon', 'val'], 'formats':[np.float, np.float, np.float]}
                $ latlonval = np.zeros(len(data), dtype=dt)
                $ latlonval['lat'] = data[:,0]; latlonval['lon'] = data[:,1]; latlonval['val'] = data[:,2]
    
<<<<<<< HEAD
    vmin, vmax : minimum and maximum value of the color scale
    
    dbs_path : database path containing hotpot locations, coastlines etc.
    
    colorpalette : matploblib color scales or the REM3D one (default)
    
    colorcontour :  the number of contours for colors in the plot. Maximum is 520 and odd values
                    are preferred so that mid value is at white/yellow or other neutral colors.
    
    colorticks : Label and draw the ticks in the colorbar if True (default)
    
    projection : map projection for the global plot
    
    colorlabel : label to use for the colorbar. If None, no colorbar is plotted.
    
    lat_0, lon_0 : center latitude and longitude for the plot
    
    outformat : format of the output file 

    kwargs : optional arguments for Basemap 
    """ 

=======
    # Calculate intermediate points    
    lat2,lon2=mapping.getDestinationLatLong(lat1,lon1,azimuth,gcdelta*111325.)
    interval=gcdelta*111325./(numdegticks-1) # interval in km
    coords=np.array(mapping.getintermediateLatLong(lat1,lon1,azimuth,gcdelta*111325.,interval))

    # Center lat lon based on azimuth
    if gcdelta > 350.:
        lat_0,lon_0=mapping.getDestinationLatLong(lat1,lon1,azimuth,45.*111325.)
    elif gcdelta >= 180. and gcdelta <= 350.:
        lat_0,lon_0=mapping.getDestinationLatLong(lat1,lon1,azimuth,90.*111325.)
    else:
        lat_0,lon_0=mapping.getDestinationLatLong(lat1,lon1,azimuth,gcdelta/2.*111325.)
        
    # Choose what to do based on projection
    if projection=='ortho':
        m=backgroundmap(ax,tools.get_fullpath(dbs_path),projection=projection, lat_0=lat_0, lon_0=lon_0, resolution='l')
    else:
        # center left lat/lon, then left crnr
        latcenleft,loncenleft=mapping.getDestinationLatLong(lat_0,lon_0,-90.,width*111325./2.)
        llcrnrlat,llcrnrlon=mapping.getDestinationLatLong(latcenleft,loncenleft,180.,height*111325./2.)
        # center right lat/lon, then left crnr
        latcenright,loncenright=mapping.getDestinationLatLong(lat_0,lon_0,90.,width*111325./2.)
        urcrnrlat,urcrnrlon=mapping.getDestinationLatLong(latcenright,loncenright,0.,height*111325./2.)

        m=backgroundmap(ax,tools.get_fullpath(dbs_path),projection=projection, lat_0=lat_0, lon_0=lon_0, resolution='l',llcrnrlon=llcrnrlon, llcrnrlat=llcrnrlat, urcrnrlon=urcrnrlon, urcrnrlat=urcrnrlat)
        # draw parallels and meridians.
        # label parallels on right and top
        # meridians on bottom and left
        parallels = np.arange(-90,91,10.)
        # labels = [left,right,top,bottom]
        m.drawparallels(parallels,labels=[1,0,0,0])
        meridians = np.arange(0.,361.,20.)
        m.drawmeridians(meridians,labels=[0,0,0,1])

    if hotspots: plot_hotspots(m, dbs_path=tools.get_fullpath(dbs_path), s=30, color='lightgreen', edgecolor='k')

    if gcdelta > 350.:
        dotsstart_x,dotsstart_y=m(coords[0:1][:,1],coords[0:1][:,0])
        m.scatter(dotsstart_x,dotsstart_y,s=50,zorder=10,facecolor='orange',edgecolor='k')
    dotsstart_x,dotsstart_y=m(coords[1:2][:,1],coords[1:2][:,0])
    dots_x,dots_y=m(coords[2:-1][:,1],coords[2:-1][:,0])
    m.scatter(dots_x,dots_y,s=50,zorder=10,facecolor='w',edgecolor='k')
    m.scatter(dotsstart_x,dotsstart_y,s=50,zorder=10,facecolor='m',edgecolor='k')
    dotsall_x,dotsall_y=m(coords[:,1],coords[:,0])
    if gcdelta < 180.:
        m.drawgreatcircle(lon1, lat1, lon2, lat2,color='k',linewidth=3.)
    elif gcdelta == 180.:
        latextent1,lonextent1=mapping.getDestinationLatLong(lat1,lon1,azimuth,1.*111325.)
        latextent2,lonextent2=mapping.getDestinationLatLong(lat1,lon1,azimuth,178.*111325.)
#         latextent2,lonextent2=mapping.getDestinationLatLong(lat_0,lon_0,180.+azimuth,89.*111325.)
        lonextent,latextent=m([lonextent1,lonextent2],[latextent1,latextent2])
        m.plot(lonextent,latextent,color='k',linewidth=3.)
    return m


def globalmap(ax,valarray,vmin,vmax,dbs_path='.',colorlabel=None,colorpalette='bk',colorcontour=20,hotspots=False,grid=[30.,90.],gridwidth=0, **kwargs):
    """plots a 2-D cross-section of a 3D model on axis ax. kwargs are arguments for Basemap. color* are for the colormap used.
    colorcontour"""
    
>>>>>>> 8aa6721f
    # set up map
    if kwargs:
        m = Basemap(ax=ax, **kwargs)
    else:
        m = Basemap(ax=ax,projection='robin', lat_0=0, lon_0=150, resolution='c')
    clip_path = m.drawmapboundary()
    m.drawcoastlines(linewidth=1.5)
    # draw parallels and meridians.
    # label parallels on right and top
    # meridians on bottom and left
    parallels = np.arange(-90.,90.,grid[0])
    # labels = [left,right,top,bottom]
    m.drawparallels(parallels,labels=[True,False,False,False],linewidth=gridwidth)
    meridians = np.arange(-180.,180.,grid[1])
    m.drawmeridians(meridians,labels=[False,False,False,True],linewidth=gridwidth)

    # Get the color map
    try:
        cpalette = plt.get_cmap(colorpalette)
    except ValueError:
        cpalette=standardcolorpalette(colorpalette)
    # define the 10 bins and normalize
    if isinstance(colorcontour,np.ndarray) or isinstance(colorcontour,list): # A list of boundaries for color bar
        if isinstance(colorcontour,list): 
            bounds = np.array(colorcontour)
        else:
            bounds = colorcontour
        bounds = bounds[np.where(bounds < vmax)]
        mytks = np.append(bounds[bounds.nonzero()],np.ceil(vmax))
        bounds = np.append(bounds,np.ceil(vmax))
        spacing='uniform'
    elif isinstance(colorcontour,(int, float)): # Number of intervals for color bar
        bounds = np.linspace(vmin,vmax,colorcontour+1)
        mytks = np.arange(vmin,vmax+(vmax-vmin)/4.,(vmax-vmin)/4.)
        spacing='proportional'
    else:
        raise ValueError("Undefined colorcontour in globalmap; should be a numpy array, list or integer")
    norm = mcolors.BoundaryNorm(bounds,cpalette.N)
<<<<<<< HEAD
    
    # plot the model
    for ii in np.arange(len(valarray['lon'])): 
        if valarray['lon'][ii] > 180.: valarray['lon'][ii]=valarray['lon'][ii]-360.
    numlon=len(np.unique(valarray['lon']))
    numlat=len(np.unique(valarray['lat']))
    # grid spacing assuming a even grid
    # Get the unique lat and lon spacing, avoiding repeated lat/lon
    spacing_lat = np.ediff1d(np.sort(valarray['lat']))
    spacing_lat = np.unique(spacing_lat[spacing_lat != 0])
    spacing_lon = np.ediff1d(np.sort(valarray['lon']))
    spacing_lon = np.unique(spacing_lon[spacing_lon != 0])
    # Check if an unique grid spacing exists for both lat and lon
    if len(spacing_lon)!=1 or len(spacing_lat)!=1 or np.any(spacing_lat!=spacing_lon): 
        print("Warning: spacing for latitude and longitude should be the same. Using nearest neighbor interpolation")
        # compute native map projection coordinates of lat/lon grid.
        x, y = m(valarray['lon'], valarray['lat'])
        rlatlon = np.vstack([np.ones(len(valarray['lon'])),valarray['lat'],valarray['lon']]).transpose()
        xyz = mapping.spher2cart(rlatlon)
        
        # Create a grid
        grid_spacing = 1.
        lat = np.arange(-90.+grid_spacing/2.,90.+grid_spacing/2.,grid_spacing)
        lon = np.arange(-180.+grid_spacing/2.,180.+grid_spacing/2.,grid_spacing)
        lons,lats=np.meshgrid(lon,lat)
        
        # evaluate in cartesian
        rlatlon = np.vstack([np.ones_like(lons.flatten()),lats.flatten(),lons.flatten()]).transpose()
        xyz_new = mapping.spher2cart(rlatlon)
        
        # grid the data.
        val = spint.griddata(xyz, valarray['val'], xyz_new, method='nearest').reshape(lons.shape)    
        s = m.transform_scalar(val,lon,lat, 1000, 500)
        im = m.imshow(s, cmap=cpalette.name, vmin=vmin, vmax=vmax, norm=norm)
        #im = m.contourf(lons, lats,val, norm=norm, cmap=cpalette.name, vmin=vmin, vmax=vmax,latlon=True)
    else: 
        grid_spacing = spacing_lat
        # Create a grid
        lat = np.arange(-90.+grid_spacing/2.,90.+grid_spacing/2.,grid_spacing)
        lon = np.arange(-180.+grid_spacing/2.,180.+grid_spacing/2.,grid_spacing)
        X,Y=np.meshgrid(lon,lat)
        val = np.empty_like(X)
        val[:] = np.nan;
        for i in range(0, valarray['lat'].size):
            ilon = np.where(X[0,:]==valarray['lon'][i])[0][0]
            ilat = np.where(Y[:,0]==valarray['lat'][i])[0][0]
            val[ilat,ilon] = valarray['val'][i]
        s = m.transform_scalar(val,lon,lat, 1000, 500)
        im = m.imshow(s, cmap=cpalette.name, vmin=vmin, vmax=vmax, norm=norm)
    # add plates and hotspots
    dbs_path=tools.get_fullpath(dbs_path)
    plot_plates(m, dbs_path=dbs_path, color='w', linewidth=1.5)
    m.drawmapboundary(linewidth=1.5)    
    if hotspots: plot_hotspots(m, dbs_path=dbs_path, s=30, color='m', edgecolor='k')

#   Add a colorbar
=======
    im = m.imshow(s, cmap=cpalette.name, clip_path=clip_path, vmin=vmin, vmax=vmax, norm=norm)
#    # add plates and hotspots
    dbs_path=tools.get_fullpath(dbs_path)
    plot_plates(m, dbs_path=dbs_path, color='w', linewidth=1.5)
    if hotspots: plot_hotspots(m, dbs_path=dbs_path, s=30, color='m', edgecolor='k')

# add a colorbar
    if colorlabel is not None:
#         cb = plt.colorbar(im,orientation='vertical',fraction=0.05,pad=0.05)
#         cb.set_label(colorlabel)
        # Set colorbar, aspect ratio
        cbar = plt.colorbar(im, alpha=0.05, aspect=12, shrink=0.5,norm=norm, spacing=spacing, ticks=bounds, boundaries=bounds,extendrect=True)
        cbar.solids.set_edgecolor("face")
        # Remove colorbar container frame
#         cbar.outline.set_visible(False)
        # Fontsize for colorbar ticklabels
        cbar.ax.tick_params(labelsize=14)
        # Customize colorbar tick labels
        cbar.set_ticks(mytks)
        mytkslabels = [str(int(a)) if (a).is_integer() else str(a) for a in mytks]
        cbar.ax.set_yticklabels(mytkslabels)
        # Colorbar label, customize fontsize and distance to colorbar
        cbar.set_label(colorlabel,rotation=90, fontsize=16, labelpad=5)
        # Remove color bar tick lines, while keeping the tick labels
#         cbarytks = plt.getp(cbar.ax.axes, 'yticklines')
#         plt.setp(cbarytks, visible=False)
        
    m.drawmapboundary(linewidth=1.5)    
    return m

def setup_axes(fig, rect, theta, radius, numdegticks=7,r_locs = [3480.,3871.,4371.,4871.,5371.,5871.,6346.6],r_labels = ['CMB',' ','2000',' ','1000',' ','Moho'],fontsize=12):
    """Setup the polar axis for section plot. numdegticks is the number of grids in theta. rect is the 3-digit number for axis on a plot. (theta, radius) are array for the range."""
    # PolarAxes.PolarTransform takes radian. However, we want our coordinate
    # system in degree
    tr = Affine2D().scale(np.pi/180., 1.) + PolarAxes.PolarTransform()

    # Find grid values appropriate for the coordinate (degree).
    # The argument is an approximate number of grids.
#     theta_grid_locator = angle_helper.LocatorD(numdegticks)

    theta_grid_locator=FixedLocator(np.arange(theta[0], theta[1], numdegticks))
    # And also use an appropriate formatter:
    theta_tick_formatter = angle_helper.FormatterDMS()

    # set up number of ticks for the r-axis
#     r_grid_locator = MaxNLocator(7)
    r_grid_locator=FixedLocator(r_locs)
    
    # Plot the radius ticks    
    r_ticks = {loc : label for loc, label in zip(r_locs, r_labels)}
    r_tick_formatter = DictFormatter(r_ticks)
    
    # the extremes are passed to the function
    grid_helper = floating_axes.GridHelperCurveLinear(tr,
                                extremes=(theta[0], theta[1], radius[0], radius[1]),
                                grid_locator1=theta_grid_locator,
                                grid_locator2=r_grid_locator,
                                tick_formatter1=theta_tick_formatter,
                                tick_formatter2=r_tick_formatter,
                                )
    
    ax1 = floating_axes.FloatingSubplot(fig, rect, grid_helper=grid_helper)
    fig.add_subplot(ax1)
    
    if theta[1]-theta[0]>350.:
        ax1.axis["bottom"].set_visible(False)
        ax1.axis["top"].set_visible(False)
        ax1.axis["left"].set_visible(False)
        ax1.axis["right"].set_visible(False)
    elif theta[1]-theta[0]>90. and theta[1]-theta[0]<=180. :
        # Make ticks on outside
        ax1.axis["left"].set_axis_direction("top")
        ax1.axis["right"].set_axis_direction("bottom")
        # Make ticks invisible on top and bottom axes
        ax1.axis["bottom"].set_visible(False)
        ax1.axis["top"].set_visible(False)
        ax1.axis["left"].toggle(ticklabels=False, label=False)
        ax1.axis["right"].toggle(ticklabels=False, label=False)
    else:
        # adjust axis
        # the axis artist lets you call axis with
        # "bottom", "top", "left", "right"
        # Make ticks on outside
        ax1.axis["left"].set_axis_direction("top")
        ax1.axis["right"].set_axis_direction("top")
        
        # Make ticks invisible on top and bottom axes
        ax1.axis["bottom"].set_visible(False)
        ax1.axis["top"].set_visible(False)
    #     ax1.axis["top"].set_axis_direction("bottom")
    #     ax1.axis["top"].toggle(ticklabels=False, label=False)
    #     ax1.axis["top"].major_ticklabels.set_axis_direction("top")
    #     ax1.axis["top"].label.set_axis_direction("top")
    # 
        ax1.axis["left"].toggle(ticklabels=False, label=False)
        ax1.axis["right"].toggle(ticklabels=True, label=True)
        ax1.axis["right"].label.set_axis_direction("bottom")
        ax1.axis["right"].major_ticklabels.set_axis_direction("bottom")
        ax1.axis["right"].major_ticklabels.set_fontsize(fontsize)
        ax1.axis["right"].label.set_text("Depth (km)")
        ax1.axis["right"].label.set_fontsize(fontsize)
    #     ax1.axis["top"].label.set_text(ur"$\alpha$ [\u00b0]")

    # create a parasite axes
    aux_ax = ax1.get_aux_axes(tr)
    
    aux_ax.patch = ax1.patch # for aux_ax to have a clip path as in ax
    ax1.patch.zorder=0.9 # but this has a side effect that the patch is
                         # drawn twice, and possibly over some other
                         # artists. So, we decrease the zorder a bit to
                         # prevent this.

    # plot the degree increments at 6371 km, always on top (large zorder)
    degticks=np.linspace(theta[0],theta[1],numdegticks)
    if theta[1]-theta[0]>350.:
        degticks0=degticks[0:1] #color first tick in magenta
        aux_ax.scatter(degticks0,6346.6*np.ones(len(degticks0)),s=50,clip_on=False,zorder=10,facecolor='orange',edgecolor='k')

        degticksstart=degticks[1:2] #color first tick in magenta
        degticks=degticks[2:-1] # do not not plot the first and last 2 ticks
    else:
        degticksstart=degticks[1:2] #color first tick in magenta
        degticks=degticks[2:-1] # do not not plot the first and last 2 ticks
    aux_ax.scatter(degticks,6346.6*np.ones(len(degticks)),s=50,clip_on=False,zorder=10,facecolor='w',edgecolor='k')
    aux_ax.scatter(degticksstart,6346.6*np.ones(len(degticksstart)),s=50,clip_on=False,zorder=10,facecolor='m',edgecolor='k')
    
    # 410 and 650 
    theta_arr = np.linspace(theta[0],theta[1])
    disc_arr=[5961.,5721.]
    for disc in disc_arr:
        aux_ax.plot(theta_arr, disc*np.ones(len(theta_arr)),'k--', linewidth=1.5,zorder=10)
    # Surface ICB CMB
    #     disc_arr=[6371.,3480.,1215.]
    disc_arr=[6346.6,3480.]
    for disc in disc_arr:
        aux_ax.plot(theta_arr, disc*np.ones(len(theta_arr)), 'k', linewidth=1,zorder=9)
    
    return ax1, aux_ax

def gettopotransect(lat1,lng1,azimuth,gcdelta,filename='ETOPO1_Bed_g_gmt4.grd', tree= None, dbs_path='.', plottopo=False,numeval=50,downsampleetopo1=True, distnearthreshold=5.,stride=10,k=1):
    """Get the topography transect.dbs_path should have filename. numeval is number of evaluations of topo/bathymetry along the transect. downsampleetopo1 if true samples every 3 points to get 0.5 deg before interpolation. distnearthreshold is the threshold for nearest points to consider for interpolation in km. """

    #read topography file
    dbs_path=tools.get_fullpath(dbs_path)
    if os.path.isfile(dbs_path+'/'+filename):
        f = Dataset(dbs_path+'/'+filename)
    else:
        raise ValueError("Error: Could not find file "+dbs_path+'/'+filename)
    lons = f.variables['lon'][::stride]
    lats = f.variables['lat'][::stride]
    topo2d = f.variables['z'][::stride,::stride]

    #Build the tree if none is provided
    if tree is None:
        treefile = '.'.join(filename.split('.')[:-1])+'.KDTree.pkl'
        if os.path.isfile(dbs_path+'/'+treefile):
            print('... Reading KDtree file '+treefile)
            tree = pickle.load(open(dbs_path+'/'+treefile,'r'))
        else:
            print('... KDtree file '+treefile+' not found for interpolations. Building it')
            lons2d,lats2d = np.meshgrid(lons,lats)        
            rads2d = np.zeros(len(topo2d.flatten())) + 6371.0
            rlatlon = np.array(zip(rads2d.flatten(),lats2d.flatten(),lons2d.flatten()))
            xyz = mapping.spher2cart(rlatlon)
            tree = cKDTree(xyz)
            pickle.dump(tree,open(dbs_path+'/'+treefile,'wb'))

    #find destination point
    lat2,lng2=mapping.getDestinationLatLong(lat1,lng1,azimuth,gcdelta*111325.)
    interval=gcdelta*111325./(numeval-1) # interval in km
    coords=np.array(mapping.getintermediateLatLong(lat1,lng1,azimuth,gcdelta*111325.,interval))

    #query tree for topography
    qpts_lng = np.linspace(lng1,lng2,len(coords))
    qpts_lat = np.linspace(lat1,lat2,len(coords))
    qpts_rad = np.linspace(6371.0,6371.0,len(coords))
    qpts_rlatlon = np.array(zip(qpts_rad,qpts_lat,qpts_lng))
    qpts_xyz = mapping.spher2cart(qpts_rlatlon)
    d,inds = tree.query(qpts_xyz,k=k)
    vals = topo2d.flatten(order='C')[inds]
    
    f.close() #close netcdf file
    #print 'THE SHAPE OF qpts_rlatlon is', qpts_rlatlon.shape
    return qpts_rlatlon,vals,tree
    
def plottopotransect(ax,theta_range,elev,vexaggerate=150):
    """Plot a section on the axis ax. """        
    elevplot1=np.array(elev)
    elevplot2=np.array(elev)
    # Blue for areas below sea level
    if np.min(elev)<0.:
        lowerlimit=6371.-np.min(elev)/1000.*vexaggerate
        elevplot2[elevplot2>0.]=0.
        ax.fill_between(theta_range, lowerlimit*np.ones(len(theta_range)),lowerlimit*np.ones(len(theta_range))+elevplot2/1000.*vexaggerate,facecolor='aqua', alpha=0.5)
    else:
        lowerlimit=6371.

    # Grey for areas above sea level
    elevplot1[elevplot1<0.]=0.
    ax.fill_between(theta_range, lowerlimit*np.ones(len(theta_range)), lowerlimit*np.ones(len(theta_range))+elevplot1/1000.*vexaggerate, facecolor='grey', alpha=0.5)

#     title(phase, fontsize=20,loc='left')
    return ax
    

def getmodeltransect(lat1,lng1,azimuth,gcdelta,f=None,filename='S40RTS_pixel_0.5x0.5.nc4',tree=None,parameter='vs',radii=[3480.,6346.6],dbs_path='.',numevalx=200,numevalz=200,distnearthreshold=500.,k=1):
    """Get the tomography slice. numevalx is number of evaluations in the horizontal, numevalz is the number of evaluations in the vertical. """
    
    #read tomography file
    #dbs_path=tools.get_fullpath(dbs_path)
    #if os.path.isfile(dbs_path+'/'+filename):
    #    #f = Dataset(dbs_path+'/'+filename)
    #    f = xr.open_dataarray(dbs_path+'/'+filename)
    #else:
    #    raise ValueError("Error: Could not find file "+dbs_path+'/'+filename)    
        
    lon = f['lon']
    lat = f['lat']
    dep = f['depth']
    rad = 6371.0 - dep
    dvs = f.data

    #Build the tree if none is provided
    if tree is None:
        treefile = '.'.join(filename.split('.')[:-1])+'.KDTree.pkl'
        if os.path.isfile(dbs_path+'/'+treefile):
            print('... Reading KDtree file '+treefile)
            tree = pickle.load(open(dbs_path+'/'+treefile,'r'))
        else:
            print('... KDtree file '+treefile+' not found for interpolations. Building it')
            mgrid = np.meshgrid(lon,lat,rad)
            rlatlon = np.array(zip(mgrid[2].flatten(),mgrid[1].flatten(),mgrid[0].flatten()))
            xyz = mapping.spher2cart(rlatlon)
            tree = cKDTree(xyz)
            pickle.dump(tree,open(dbs_path+'/'+treefile,'wb'))

    lat2,lng2=mapping.getDestinationLatLong(lat1,lng1,azimuth,gcdelta*111325.)
    interval=gcdelta*111325./(numevalx-1) # interval in km
    radevalarr=np.linspace(radii[0],radii[1],numevalz) #radius arr in km
    coords=np.array(mapping.getintermediateLatLong(lat1,lng1,azimuth,gcdelta*111325.,interval))
        
    if(len(coords) != numevalx):
        raise ValueError("Error: The number of intermediate points is not accurate. Decrease it?")
    evalpoints=np.column_stack((radevalarr[0]*np.ones_like(coords[:,1]),coords[:,0],coords[:,1]))
    for radius in radevalarr[1:]:
        pointstemp = np.column_stack((radius*np.ones_like(coords[:,1]),coords[:,0],coords[:,1]))
        evalpoints = np.row_stack((evalpoints,pointstemp))

    coordstack = mapping.spher2cart(evalpoints)
    d,inds = tree.query(coordstack,k=k)
    npts_surf = coords.shape[0]
    if k == 1:
        tomovals = dvs.flatten(order='F')[inds]
    else:
        w = 1.0 / d**2
        tomovals = np.sum(w * dvs.flatten(order='F')[inds], axis = 1)/ np.sum(w, axis=1)
    xsec = tomovals.reshape(npts_surf,len(radevalarr),order='F')     
    f.close() #close netcdf file
    return evalpoints,xsec.T,tree

def plot1section(lat1,lng1,azimuth,gcdelta,dbs_path='.',modelname='S40RTS_pixel_0.5x0.5.nc4',parameter='vs',modeltree=None,vmin=None,vmax=None, colorlabel=None,colorpalette='bk',colorcontour=20,nelevinter=50,radii=[3480.,6346.6],n3dmodelinter=50,vexaggerate=150,figuresize=[8,4],width_ratios=[1, 2],numevalt=50,numevalx=50,numevalz=50,k=1,topofile='ETOPO1_Bed_g_gmt4.grd',topotree=None,outfile=None):
    """Plot one section through the Earth through a pair of points.""" 
    
    # Specify theta such that it is symmetric
    lat2,lng2=mapping.getDestinationLatLong(lat1,lng1,azimuth,gcdelta*111325.)
    if gcdelta==180. or gcdelta==360.:
        theta=[0.,gcdelta]
    else:
        theta=[90.-gcdelta/2.,90.+gcdelta/2.]
    theta_range=np.linspace(theta[0],theta[1],nelevinter)
    # default is not to extend radius unless vexaggerate!=0
    extend_radius=0.
    if vexaggerate != 0:   
        rlatlon,elev,topotree=gettopotransect(lat1,lng1,azimuth,gcdelta,filename=topofile, tree=topotree,dbs_path=dbs_path,plottopo=False,numeval=numevalt,downsampleetopo1=True,distnearthreshold    =5.,stride=10,k=1)
        if min(elev)< 0.:
             extend_radius=(max(elev)-min(elev))*vexaggerate/1000.
        else:
             extend_radius=max(elev)*vexaggerate/1000.
    
    # Start plotting
    fig = plt.figure(1, figsize=(figuresize[0],figuresize[1]))
    if gcdelta < 360.0:
        gs = gridspec.GridSpec(1, 2, width_ratios=width_ratios) 
        fig.subplots_adjust(wspace=0.3, left=0.05, right=0.95)
        ax=plt.subplot(gs[0])
    elif gcdelta == 360.0:
        ax=fig.add_axes([0.268,0.307,0.375,0.375])
        gs = gridspec.GridSpec(1, 1) 
	ax.set_aspect('equal')
    else:
        raise ValueError("gcdelta > 360.0")

    fig.patch.set_facecolor('white')
    
    ####### Inset map
    if gcdelta > 180.:
        numdegticks=13
        insetgcpathmap(ax,lat1,lng1,azimuth,gcdelta,projection='ortho',dbs_path=dbs_path,numdegticks=numdegticks)
    elif gcdelta >= 30. and gcdelta <=180:
        numdegticks=7
        insetgcpathmap(ax,lat1,lng1,azimuth,gcdelta,projection='ortho',dbs_path=dbs_path,numdegticks=numdegticks)
    else:    
        numdegticks=7
        width=gcdelta*1.2
        height=gcdelta*1.2
        insetgcpathmap(ax,lat1,lng1,azimuth,gcdelta,projection='merc',dbs_path=dbs_path,width=width,height=height,numdegticks=numdegticks)
    ###### Actual cross-section
    if gcdelta < 360.0:
        ax1, aux_ax1 = setup_axes(fig, gs[1], theta, radius=[3480., 6371.+extend_radius],numdegticks=numdegticks)
    elif gcdelta ==360.0:
        ax1, aux_ax1 = setup_axes(fig, gs[0], theta, radius=[3480., 6371.+extend_radius],numdegticks=numdegticks)
	ax1.set_aspect('equal')
	aux_ax1.set_aspect('equal')
        #ax1, aux_ax1 = setup_axes(fig, fig.add_axes([0,1,0,1]), theta, radius=[3480., 6371.+extend_radius],numdegticks=numdegticks)

    if vexaggerate != 0:
        aux_ax1=plottopotransect(aux_ax1,theta_range,elev,vexaggerate=vexaggerate)

    # Plot the model section
#     grid_x, grid_y = np.mgrid[theta[0]:theta[1]:200j,3480.:6346.6:200j]
    #grid_x, grid_y = np.meshgrid(np.linspace(theta[0],theta[1],n3dmodelinter),np.linspace(radii[0],radii[1],n3dmodelinter))
    grid_x, grid_y = np.meshgrid(np.linspace(theta[0],theta[1],numevalx),np.linspace(radii[0],radii[1],numevalz))

    # Get the color map
    try:
        cpalette = plt.get_cmap(colorpalette)
    except ValueError:
        cpalette=customcolorpalette(colorpalette)
        
    junk,values,modeltree = getmodeltransect(lat1,lng1,azimuth,gcdelta,filename=modelname,tree=modeltree,parameter=parameter,radii=radii,dbs_path=dbs_path,numevalx=numevalx,numevalz=numevalz,k=k)
    interp_values=np.array(values)
    
    #interp_values=(interp_values-interp_values.mean()).reshape((n3dmodelinter,n3dmodelinter))
    interp_values=(interp_values-interp_values.mean()).reshape((numevalx,numevalz))

    # define the 10 bins and normalize
    bounds = np.linspace(vmin,vmax,colorcontour+1)
    norm = mcolors.BoundaryNorm(bounds,cpalette.N)
#     im = m.imshow(s, cmap=cpalette.name, vmin=vmin, vmax=vmax, norm=norm)
    im=aux_ax1.pcolormesh(grid_x,grid_y,interp_values,cmap=cpalette.name,vmin=vmin, vmax=vmax, norm=norm)
    # add a colorbar
>>>>>>> 8aa6721f
    if colorlabel is not None:
#         cb = plt.colorbar(im,orientation='vertical',fraction=0.05,pad=0.05)
#         cb.set_label(colorlabel)
        # Set colorbar, aspect ratio
        cbar = plt.colorbar(im, ax=ax, alpha=0.05, aspect=12, shrink=0.5,norm=norm, spacing=spacing, ticks=bounds, boundaries=bounds,extendrect= False)
        #cbar = m.colorbar(im, ax=ax,location='right',pad="2%", size='3%', norm=norm, spacing=spacing, ticks=bounds, boundaries=bounds,extendrect= False)
        #cbar = plt.colorbar(im, cax=ax, alpha=0.05, aspect=12, shrink=0.5,norm=norm, spacing=spacing, ticks=bounds, boundaries=bounds,extendrect= False)
        # Colorbar label, customize fontsize and distance to colorbar
        cbar.solids.set_edgecolor("face")
        cbar.set_label(colorlabel,rotation=90, labelpad=5)
        # Remove colorbar container frame
#         cbar.outline.set_visible(False)
        # Fontsize for colorbar ticklabels
<<<<<<< HEAD
        if colorticks:
            # To change fontsize use updatefont
            #cbar.ax.tick_params(labelsize=15)
            # Customize colorbar tick labels
            cbar.set_ticks(mytks)
            mytkslabels = [str(int(a)) if (a).is_integer() else str(a) for a in mytks]
            cbar.ax.set_yticklabels(mytkslabels)
        else:   
            # Remove color bar tick lines, while keeping the tick labels
            cbarytks = plt.getp(cbar.ax.axes, 'yticklines')
            plt.setp(cbarytks, visible=False)
            cbarytks = plt.getp(cbar.ax.axes, 'yticklabels')
            plt.setp(cbarytks, visible=False)
    return m    
=======
        cbar.ax.tick_params(labelsize=12)
        # Customize colorbar tick labels
        mytks = np.arange(vmin,vmax+(vmax-vmin)/4.,(vmax-vmin)/4.)
        cbar.set_ticks(mytks)
        cbar.ax.set_yticklabels([str(a) for a in mytks])
        # Colorbar label, customize fontsize and distance to colorbar
        cbar.set_label(colorlabel,rotation=90, fontsize=14, labelpad=5)
        # Remove color bar tick lines, while keeping the tick labels
#         cbarytks = plt.getp(cbar.ax.axes, 'yticklines')
#         plt.setp(cbarytks, visible=False)

    fig1 = plt.gcf()
    plt.show()
    plt.draw()
    if outfile is not None:
        fig1.savefig(outfile,dpi=100)
    return topotree, modeltree

def plot1globalmap(epixarr,vmin,vmax,dbs_path='.',colorpalette='rainbow2',projection='robin',colorlabel="Anomaly (%)",lat_0=0,lon_0=150,outformat='.pdf',ifshow=False):
    """Plot one global map""" 
    fig=plt.figure() 
    ax=fig.add_subplot(1,1,1)
    if projection=='ortho':
        globalmap(ax,epixarr,vmin,vmax,dbs_path,colorlabel,grid=[30.,30.],gridwidth=1,projection=projection,lat_0=lat_0, lon_0=lon_0,colorpalette=colorpalette)
    else:
        globalmap(ax,epixarr,vmin,vmax,dbs_path,colorlabel,grid=[30.,90.],gridwidth=0,projection=projection,lat_0=lat_0, lon_0=lon_0,colorpalette=colorpalette)
    if ifshow: plt.show()
    fig.savefig(modelname+outformat,dpi=300)
    return 

def plot1hitmap(hitfile,dbs_path='.',projection='robin',lat_0=0,lon_0=150,colorcontour=[0,25,100,250,400,600,800,1000,1500,2500,5000,7500,10000,15000,20000,25000,30000,35000,40000,45000,50000],colorpalette='Blues',outformat='.pdf',ifshow=True):
    """Plot one hitcount map""" 
    fig=plt.figure() 
    ax=fig.add_subplot(1,1,1)
    hit_array,grid_spacing = data.read_SWhitcount(hitfile)
    maxhit=max(hit_array['val'])
    colorcontour=np.array(colorcontour)
    idx = (np.abs(colorcontour - maxhit)).argmin() # find nearest index to upper centile
    colorcontour = colorcontour[:idx+1]
    if maxhit > 1500: colorcontour=np.logspace(0,np.log10(maxhit),8).astype(int);maxhit=int(maxhit)
    #hit_array['val']=np.log10(hit_array['val'])
    if(grid_spacing.is_integer()): grid_spacing=int(grid_spacing)
    colorlabel="# "+"$Rays$"+" "+"$(%s$"%grid_spacing+"$^\circ bins)$" 
    group, overtone, wavetype, period = data.get_info_datafile(hitfile,extension='.interp.')
    if projection=='ortho':
        globalmap(ax,hit_array,0.,maxhit,dbs_path,colorlabel=colorlabel,colorcontour=colorcontour,grid=[30.,30.],gridwidth=1,projection=projection,lat_0=lat_0, lon_0=lon_0,colorpalette=colorpalette)
    else:
        globalmap(ax,hit_array,0.,maxhit,dbs_path,colorlabel=colorlabel,colorcontour=colorcontour,grid=[30.,90.],gridwidth=0,projection=projection,lat_0=lat_0, lon_0=lon_0,colorpalette=colorpalette)
    ax.set_title(group+': Overtone '+overtone+', '+wavetype+' at '+period)
    if ifshow: plt.show()
    fig.savefig(hitfile+outformat,dpi=300)
    return 
    
    
    
>>>>>>> 8aa6721f
<|MERGE_RESOLUTION|>--- conflicted
+++ resolved
@@ -26,6 +26,7 @@
 import scipy.interpolate as spint
 from scipy.spatial import cKDTree
 import scipy.spatial.qhull as qhull
+import itertools
 import time
 import progressbar
 import pickle
@@ -40,14 +41,10 @@
 from matplotlib import gridspec # Relative size of subplots
 
 ####################       IMPORT OWN MODULES     ######################################
-from . import constants
+from . import mapping
 from . import tools
 from . import data
-<<<<<<< HEAD
-from . import mapping
-=======
 from . import constants
->>>>>>> 8aa6721f
 ########################      GENERIC   ################################################                       
 
 def updatefont(fontsize=15,fontname='sans-serif',ax=None): 
@@ -112,6 +109,89 @@
     scalarMap = cmx.ScalarMappable(norm=cNorm, cmap=palette)
     colorVal = scalarMap.to_rgba(val)
     return colorVal
+
+def grayify_cmap(cmap):
+    """Return a grayscale version of the colormap"""
+    cmap = cm = get_cmap(cmap)
+    colors = cmap(np.arange(cmap.N))
+    
+    # convert RGBA to perceived greyscale luminance
+    # cf. http://alienryderflex.com/hsp.html
+    RGB_weight = [0.299, 0.587, 0.114]
+    luminance = np.sqrt(np.dot(colors[:, :3] ** 2, RGB_weight))
+    colors[:, :3] = luminance[:, np.newaxis]
+    
+    return cmap.from_list(cmap.name + "_gray", colors, cmap.N)
+
+def make_colormap(seq,name='CustomMap'):
+    """Return a LinearSegmentedColormap
+    seq: a sequence of floats and RGB-tuples. The floats should be increasing
+    and in the interval (0,1).
+    """
+    seq = [(None,) * 3, 0.0] + list(seq) + [1.0, (None,) * 3]
+    cdict = {'red': [], 'green': [], 'blue': []}
+    for i, item in enumerate(seq):
+        if isinstance(item, float):
+            r1, g1, b1 = seq[i - 1]
+            r2, g2, b2 = seq[i + 1]
+            cdict['red'].append([item, r1, r2])
+            cdict['green'].append([item, g1, g2])
+            cdict['blue'].append([item, b1, b2])
+    return mcolors.LinearSegmentedColormap(name, cdict)
+
+def getcolorlist(cptfile):
+    """Get a tuple for colorlist from a cptfile"""
+    currentdir=os.getcwd()
+    try: 
+        f = open(cptfile, 'r')
+    except IOError:
+        raise ValueError("File ("+cptfile+") does not exist in the current directory - "+currentdir)
+    cptarr=np.genfromtxt(cptfile, dtype=None,comments="#")
+    colorlist=[]
+    for irow in np.arange(len(cptarr)): 
+        tups=cptarr[irow][1]/255.,cptarr[irow][2]/255.,cptarr[irow][3]/255.
+        val=(cptarr[irow][4]-cptarr[0][4])/(cptarr[len(cptarr)-1][0]-cptarr[0][4])
+        if irow==1:
+            colorlist.append(tups)
+        elif irow > 1 and irow < len(cptarr)-1:
+            colorlist.append(tups)    
+            colorlist.append(val)    
+            colorlist.append(tups)    
+    return colorlist
+    
+def customcolorpalette(name='bk',cptfolder='~/CPT',colorlist=None,colormax=2.,middlelimit=0.5,ifgraytest=0):
+    """Used to return preset color palettes from cptfolder. ifgraytest test how the figure looks in gray scale. (-colormax,colormax) are the limits of the colorbar. zerolimit is the limit to which the middle color (e.g. grey) will extend on either side of colorttmax mid. """
+    c = mcolors.ColorConverter().to_rgb    
+    if name=='r_lgrey_b':
+        colorlist=[c('blue'), c('lightgray'), (2.*colormax-2.*middlelimit)/(4.*colormax), c('lightgray'),c('lightgray'), (2.*colormax+2.*middlelimit)/(4.*colormax), c('lightgray'),c('red'), 1., c('red')]
+    elif name=='bk':
+        cptfolder=tools.get_fullpath(cptfolder)
+        if os.path.isfile(cptfolder+'/bk1_0.cpt_'):
+            colorlist=getcolorlist(cptfolder+'/bk1_0.cpt_')
+        else:
+            raise ValueError("Error: Could not find file "+cptfolder+'/bk1_0.cpt_')
+    elif name=='hit1':
+        cptfolder=tools.get_fullpath(cptfolder)
+        if os.path.isfile(cptfolder+'/hit1.cpt_'):
+            colorlist=getcolorlist(cptfolder+'/hit1.cpt_')
+        else:
+            raise ValueError("Could not find file "+cptfolder+'/hit1.cpt_')           
+    elif name=='yuguinv':
+        cptfolder=tools.get_fullpath(cptfolder)
+        if os.path.isfile(cptfolder+'/yu1_2inv.new.cpt_'):
+            colorlist=getcolorlist(cptfolder+'/yu1_2inv.new.cpt_')
+        else:
+            raise ValueError("Could not find file "+cptfolder+'/yu1_2inv.new.cpt_')           
+        
+    if colorlist is None: raise ValueError("No colorlist found")
+    custom_cmap = make_colormap(colorlist,name)
+    cmx.register_cmap(name=custom_cmap.name, cmap=custom_cmap)
+    palette=custom_cmap.name
+    
+    if ifgraytest==1:
+        palette=grayify_cmap(palette)
+        
+    return custom_cmap    
                 
 ############################### PLOTTING ROUTINES ################################        
 def plot_gcpaths(m,stlon,stlat,eplon,eplat,ifglobal=False,**kwargs):
@@ -233,31 +313,9 @@
             m.plot(x, y, '-')
     return
 
-<<<<<<< HEAD
 def globalmap(ax,valarray,vmin,vmax,dbs_path='.',colorlabel=None,colorticks=True,colorpalette='rem3d',colorcontour=21,hotspots=False,grid=[30.,90.],gridwidth=0, **kwargs):
     """
     Plots a 2-D cross-section of a 3D model on a predefined axis ax.
-=======
-def plot_gcpaths(m,stlon,stlat,eplon,eplat,ifglobal=True,**kwargs):
-    """plots great-circle paths from lon lat arrays."""
-    if kwargs:
-        for x,y,z,w in np.vstack((stlon,stlat,eqlon,eqlat)).transpose():
-            m.drawgreatcircle(x,y,z,w, **kwargs)
-        x, y = m(stlon, stlat); m.scatter(x, y, marker='^', **kwargs)
-        x, y = m(eplon, eplat); m.scatter(x, y, marker='o', **kwargs)
-    else:
-        for x,y,z,w in np.vstack((stlon,stlat,eqlon,eqlat)).transpose():
-            m.drawgreatcircle(x,y,z,w)
-        x, y = m(stlon, stlat); m.scatter(x, y, marker='^', edgecolors='k')
-        x, y = m(eplon, eplat); m.scatter(x, y, marker='o', edgecolors='k')
-    m.coastlines(color='gray')
-    if ifglobal: m.set_global()    # set global extent
-    return m
-    
-
-def backgroundmap(ax,dbs_path='.',platescolor='r', **kwargs):
-    """plots a background map of a 3D model on axis ax. kwargs are arguments for Basemap"""
->>>>>>> 8aa6721f
     
     Parameters
     ----------
@@ -269,7 +327,6 @@
                 $ latlonval = np.zeros(len(data), dtype=dt)
                 $ latlonval['lat'] = data[:,0]; latlonval['lon'] = data[:,1]; latlonval['val'] = data[:,2]
     
-<<<<<<< HEAD
     vmin, vmax : minimum and maximum value of the color scale
     
     dbs_path : database path containing hotpot locations, coastlines etc.
@@ -292,67 +349,6 @@
     kwargs : optional arguments for Basemap 
     """ 
 
-=======
-    # Calculate intermediate points    
-    lat2,lon2=mapping.getDestinationLatLong(lat1,lon1,azimuth,gcdelta*111325.)
-    interval=gcdelta*111325./(numdegticks-1) # interval in km
-    coords=np.array(mapping.getintermediateLatLong(lat1,lon1,azimuth,gcdelta*111325.,interval))
-
-    # Center lat lon based on azimuth
-    if gcdelta > 350.:
-        lat_0,lon_0=mapping.getDestinationLatLong(lat1,lon1,azimuth,45.*111325.)
-    elif gcdelta >= 180. and gcdelta <= 350.:
-        lat_0,lon_0=mapping.getDestinationLatLong(lat1,lon1,azimuth,90.*111325.)
-    else:
-        lat_0,lon_0=mapping.getDestinationLatLong(lat1,lon1,azimuth,gcdelta/2.*111325.)
-        
-    # Choose what to do based on projection
-    if projection=='ortho':
-        m=backgroundmap(ax,tools.get_fullpath(dbs_path),projection=projection, lat_0=lat_0, lon_0=lon_0, resolution='l')
-    else:
-        # center left lat/lon, then left crnr
-        latcenleft,loncenleft=mapping.getDestinationLatLong(lat_0,lon_0,-90.,width*111325./2.)
-        llcrnrlat,llcrnrlon=mapping.getDestinationLatLong(latcenleft,loncenleft,180.,height*111325./2.)
-        # center right lat/lon, then left crnr
-        latcenright,loncenright=mapping.getDestinationLatLong(lat_0,lon_0,90.,width*111325./2.)
-        urcrnrlat,urcrnrlon=mapping.getDestinationLatLong(latcenright,loncenright,0.,height*111325./2.)
-
-        m=backgroundmap(ax,tools.get_fullpath(dbs_path),projection=projection, lat_0=lat_0, lon_0=lon_0, resolution='l',llcrnrlon=llcrnrlon, llcrnrlat=llcrnrlat, urcrnrlon=urcrnrlon, urcrnrlat=urcrnrlat)
-        # draw parallels and meridians.
-        # label parallels on right and top
-        # meridians on bottom and left
-        parallels = np.arange(-90,91,10.)
-        # labels = [left,right,top,bottom]
-        m.drawparallels(parallels,labels=[1,0,0,0])
-        meridians = np.arange(0.,361.,20.)
-        m.drawmeridians(meridians,labels=[0,0,0,1])
-
-    if hotspots: plot_hotspots(m, dbs_path=tools.get_fullpath(dbs_path), s=30, color='lightgreen', edgecolor='k')
-
-    if gcdelta > 350.:
-        dotsstart_x,dotsstart_y=m(coords[0:1][:,1],coords[0:1][:,0])
-        m.scatter(dotsstart_x,dotsstart_y,s=50,zorder=10,facecolor='orange',edgecolor='k')
-    dotsstart_x,dotsstart_y=m(coords[1:2][:,1],coords[1:2][:,0])
-    dots_x,dots_y=m(coords[2:-1][:,1],coords[2:-1][:,0])
-    m.scatter(dots_x,dots_y,s=50,zorder=10,facecolor='w',edgecolor='k')
-    m.scatter(dotsstart_x,dotsstart_y,s=50,zorder=10,facecolor='m',edgecolor='k')
-    dotsall_x,dotsall_y=m(coords[:,1],coords[:,0])
-    if gcdelta < 180.:
-        m.drawgreatcircle(lon1, lat1, lon2, lat2,color='k',linewidth=3.)
-    elif gcdelta == 180.:
-        latextent1,lonextent1=mapping.getDestinationLatLong(lat1,lon1,azimuth,1.*111325.)
-        latextent2,lonextent2=mapping.getDestinationLatLong(lat1,lon1,azimuth,178.*111325.)
-#         latextent2,lonextent2=mapping.getDestinationLatLong(lat_0,lon_0,180.+azimuth,89.*111325.)
-        lonextent,latextent=m([lonextent1,lonextent2],[latextent1,latextent2])
-        m.plot(lonextent,latextent,color='k',linewidth=3.)
-    return m
-
-
-def globalmap(ax,valarray,vmin,vmax,dbs_path='.',colorlabel=None,colorpalette='bk',colorcontour=20,hotspots=False,grid=[30.,90.],gridwidth=0, **kwargs):
-    """plots a 2-D cross-section of a 3D model on axis ax. kwargs are arguments for Basemap. color* are for the colormap used.
-    colorcontour"""
-    
->>>>>>> 8aa6721f
     # set up map
     if kwargs:
         m = Basemap(ax=ax, **kwargs)
@@ -387,11 +383,11 @@
     elif isinstance(colorcontour,(int, float)): # Number of intervals for color bar
         bounds = np.linspace(vmin,vmax,colorcontour+1)
         mytks = np.arange(vmin,vmax+(vmax-vmin)/4.,(vmax-vmin)/4.)
+        mytkslabel = [str(a) for a in mytks]
         spacing='proportional'
     else:
         raise ValueError("Undefined colorcontour in globalmap; should be a numpy array, list or integer")
     norm = mcolors.BoundaryNorm(bounds,cpalette.N)
-<<<<<<< HEAD
     
     # plot the model
     for ii in np.arange(len(valarray['lon'])): 
@@ -448,37 +444,115 @@
     if hotspots: plot_hotspots(m, dbs_path=dbs_path, s=30, color='m', edgecolor='k')
 
 #   Add a colorbar
-=======
-    im = m.imshow(s, cmap=cpalette.name, clip_path=clip_path, vmin=vmin, vmax=vmax, norm=norm)
-#    # add plates and hotspots
-    dbs_path=tools.get_fullpath(dbs_path)
-    plot_plates(m, dbs_path=dbs_path, color='w', linewidth=1.5)
-    if hotspots: plot_hotspots(m, dbs_path=dbs_path, s=30, color='m', edgecolor='k')
-
-# add a colorbar
     if colorlabel is not None:
 #         cb = plt.colorbar(im,orientation='vertical',fraction=0.05,pad=0.05)
 #         cb.set_label(colorlabel)
         # Set colorbar, aspect ratio
-        cbar = plt.colorbar(im, alpha=0.05, aspect=12, shrink=0.5,norm=norm, spacing=spacing, ticks=bounds, boundaries=bounds,extendrect=True)
+        cbar = plt.colorbar(im, ax=ax, alpha=0.05, aspect=12, shrink=0.5,norm=norm, spacing=spacing, ticks=bounds, boundaries=bounds,extendrect= False)
+        #cbar = m.colorbar(im, ax=ax,location='right',pad="2%", size='3%', norm=norm, spacing=spacing, ticks=bounds, boundaries=bounds,extendrect= False)
+        #cbar = plt.colorbar(im, cax=ax, alpha=0.05, aspect=12, shrink=0.5,norm=norm, spacing=spacing, ticks=bounds, boundaries=bounds,extendrect= False)
+        # Colorbar label, customize fontsize and distance to colorbar
         cbar.solids.set_edgecolor("face")
+        cbar.set_label(colorlabel,rotation=90, labelpad=5)
         # Remove colorbar container frame
 #         cbar.outline.set_visible(False)
         # Fontsize for colorbar ticklabels
-        cbar.ax.tick_params(labelsize=14)
-        # Customize colorbar tick labels
-        cbar.set_ticks(mytks)
-        mytkslabels = [str(int(a)) if (a).is_integer() else str(a) for a in mytks]
-        cbar.ax.set_yticklabels(mytkslabels)
-        # Colorbar label, customize fontsize and distance to colorbar
-        cbar.set_label(colorlabel,rotation=90, fontsize=16, labelpad=5)
-        # Remove color bar tick lines, while keeping the tick labels
-#         cbarytks = plt.getp(cbar.ax.axes, 'yticklines')
-#         plt.setp(cbarytks, visible=False)
-        
+        if colorticks:
+            # To change fontsize use updatefont
+            #cbar.ax.tick_params(labelsize=15)
+            # Customize colorbar tick labels
+            cbar.set_ticks(mytks)
+            mytkslabels = [str(int(a)) if (a).is_integer() else str(a) for a in mytks]
+            cbar.ax.set_yticklabels(mytkslabels)
+        else:   
+            # Remove color bar tick lines, while keeping the tick labels
+            cbarytks = plt.getp(cbar.ax.axes, 'yticklines')
+            plt.setp(cbarytks, visible=False)
+            cbarytks = plt.getp(cbar.ax.axes, 'yticklabels')
+            plt.setp(cbarytks, visible=False)
+    return m    
+    
+def backgroundmap(ax,dbs_path='.',platescolor='r', **kwargs):
+    """plots a background map of a 3D model on axis ax. kwargs are arguments for Basemap"""
+    
+    # set up map
+    if kwargs:
+        m = Basemap(ax=ax, **kwargs)
+    else:
+        m = Basemap(ax=ax,projection='robin', lat_0=0, lon_0=150, resolution='l')
+    
+    clip_path = m.drawmapboundary()
+    # draw coastlines.
+#     m.drawcoastlines(linewidth=1.)
+    # draw a boundary around the map, fill the background.
+    # this background will end up being the ocean color, since
+    # the continents will be drawn on top.
+    m.drawmapboundary(fill_color='white')
+    # fill continents, set lake color same as ocean color.
+    m.fillcontinents(color='lightgray',lake_color='white')
+    # add plates and hotspots
+    dbs_path=tools.get_fullpath(dbs_path)
+    plot_plates(m, dbs_path=dbs_path, color=platescolor, linewidth=1.)
     m.drawmapboundary(linewidth=1.5)    
     return m
 
+def insetgcpathmap(ax,lat1,lon1,azimuth,gcdelta,projection='ortho',width=50.,height=50.,dbs_path='.',platescolor='r',numdegticks=7,hotspots=False):
+    """plots the great-circle path between loc1-loc2. takes width/heght arguments in degrees if proj is merrcator,etc."""
+    
+    # Calculate intermediate points    
+    lat2,lon2=mapping.getDestinationLatLong(lat1,lon1,azimuth,gcdelta*111325.)
+    interval=gcdelta*111325./(numdegticks-1) # interval in km
+    coords=np.array(mapping.getintermediateLatLong(lat1,lon1,azimuth,gcdelta*111325.,interval))
+
+    # Center lat lon based on azimuth
+    if gcdelta > 350.:
+        lat_0,lon_0=mapping.getDestinationLatLong(lat1,lon1,azimuth,45.*111325.)
+    elif gcdelta >= 180. and gcdelta <= 350.:
+        lat_0,lon_0=mapping.getDestinationLatLong(lat1,lon1,azimuth,90.*111325.)
+    else:
+        lat_0,lon_0=mapping.getDestinationLatLong(lat1,lon1,azimuth,gcdelta/2.*111325.)
+        
+    # Choose what to do based on projection
+    if projection=='ortho':
+        m=backgroundmap(ax,tools.get_fullpath(dbs_path),projection=projection, lat_0=lat_0, lon_0=lon_0, resolution='l')
+    else:
+        # center left lat/lon, then left crnr
+        latcenleft,loncenleft=mapping.getDestinationLatLong(lat_0,lon_0,-90.,width*111325./2.)
+        llcrnrlat,llcrnrlon=mapping.getDestinationLatLong(latcenleft,loncenleft,180.,height*111325./2.)
+        # center right lat/lon, then left crnr
+        latcenright,loncenright=mapping.getDestinationLatLong(lat_0,lon_0,90.,width*111325./2.)
+        urcrnrlat,urcrnrlon=mapping.getDestinationLatLong(latcenright,loncenright,0.,height*111325./2.)
+
+        m=backgroundmap(ax,tools.get_fullpath(dbs_path),projection=projection, lat_0=lat_0, lon_0=lon_0, resolution='l',llcrnrlon=llcrnrlon, llcrnrlat=llcrnrlat, urcrnrlon=urcrnrlon, urcrnrlat=urcrnrlat)
+        # draw parallels and meridians.
+        # label parallels on right and top
+        # meridians on bottom and left
+        parallels = np.arange(-90,91,10.)
+        # labels = [left,right,top,bottom]
+        m.drawparallels(parallels,labels=[1,0,0,0])
+        meridians = np.arange(0.,361.,20.)
+        m.drawmeridians(meridians,labels=[0,0,0,1])
+
+    if hotspots: plot_hotspots(m, dbs_path=tools.get_fullpath(dbs_path), s=30, color='lightgreen', edgecolor='k')
+
+    if gcdelta > 350.:
+        dotsstart_x,dotsstart_y=m(coords[0:1][:,1],coords[0:1][:,0])
+        m.scatter(dotsstart_x,dotsstart_y,s=50,zorder=10,facecolor='orange',edgecolor='k')
+    dotsstart_x,dotsstart_y=m(coords[1:2][:,1],coords[1:2][:,0])
+    dots_x,dots_y=m(coords[2:-1][:,1],coords[2:-1][:,0])
+    m.scatter(dots_x,dots_y,s=50,zorder=10,facecolor='w',edgecolor='k')
+    m.scatter(dotsstart_x,dotsstart_y,s=50,zorder=10,facecolor='m',edgecolor='k')
+    dotsall_x,dotsall_y=m(coords[:,1],coords[:,0])
+    if gcdelta < 180.:
+        m.drawgreatcircle(lon1, lat1, lon2, lat2,color='k',linewidth=3.)
+    elif gcdelta == 180.:
+        latextent1,lonextent1=mapping.getDestinationLatLong(lat1,lon1,azimuth,1.*111325.)
+        latextent2,lonextent2=mapping.getDestinationLatLong(lat1,lon1,azimuth,178.*111325.)
+#         latextent2,lonextent2=mapping.getDestinationLatLong(lat_0,lon_0,180.+azimuth,89.*111325.)
+        lonextent,latextent=m([lonextent1,lonextent2],[latextent1,latextent2])
+        m.plot(lonextent,latextent,color='k',linewidth=3.)
+    return m
+    
 def setup_axes(fig, rect, theta, radius, numdegticks=7,r_locs = [3480.,3871.,4371.,4871.,5371.,5871.,6346.6],r_labels = ['CMB',' ','2000',' ','1000',' ','Moho'],fontsize=12):
     """Setup the polar axis for section plot. numdegticks is the number of grids in theta. rect is the 3-digit number for axis on a plot. (theta, radius) are array for the range."""
     # PolarAxes.PolarTransform takes radian. However, we want our coordinate
@@ -587,7 +661,7 @@
         aux_ax.plot(theta_arr, disc*np.ones(len(theta_arr)), 'k', linewidth=1,zorder=9)
     
     return ax1, aux_ax
-
+    
 def gettopotransect(lat1,lng1,azimuth,gcdelta,filename='ETOPO1_Bed_g_gmt4.grd', tree= None, dbs_path='.', plottopo=False,numeval=50,downsampleetopo1=True, distnearthreshold=5.,stride=10,k=1):
     """Get the topography transect.dbs_path should have filename. numeval is number of evaluations of topo/bathymetry along the transect. downsampleetopo1 if true samples every 3 points to get 0.5 deg before interpolation. distnearthreshold is the threshold for nearest points to consider for interpolation in km. """
 
@@ -790,36 +864,15 @@
 #     im = m.imshow(s, cmap=cpalette.name, vmin=vmin, vmax=vmax, norm=norm)
     im=aux_ax1.pcolormesh(grid_x,grid_y,interp_values,cmap=cpalette.name,vmin=vmin, vmax=vmax, norm=norm)
     # add a colorbar
->>>>>>> 8aa6721f
     if colorlabel is not None:
 #         cb = plt.colorbar(im,orientation='vertical',fraction=0.05,pad=0.05)
 #         cb.set_label(colorlabel)
         # Set colorbar, aspect ratio
-        cbar = plt.colorbar(im, ax=ax, alpha=0.05, aspect=12, shrink=0.5,norm=norm, spacing=spacing, ticks=bounds, boundaries=bounds,extendrect= False)
-        #cbar = m.colorbar(im, ax=ax,location='right',pad="2%", size='3%', norm=norm, spacing=spacing, ticks=bounds, boundaries=bounds,extendrect= False)
-        #cbar = plt.colorbar(im, cax=ax, alpha=0.05, aspect=12, shrink=0.5,norm=norm, spacing=spacing, ticks=bounds, boundaries=bounds,extendrect= False)
-        # Colorbar label, customize fontsize and distance to colorbar
-        cbar.solids.set_edgecolor("face")
-        cbar.set_label(colorlabel,rotation=90, labelpad=5)
+        cbar = plt.colorbar(im, alpha=0.05, aspect=12, shrink=0.4,norm=norm, spacing='proportional', ticks=bounds, boundaries=bounds,extendrect=True)
+        cbar.solids.set_edgecolor('face')
         # Remove colorbar container frame
 #         cbar.outline.set_visible(False)
         # Fontsize for colorbar ticklabels
-<<<<<<< HEAD
-        if colorticks:
-            # To change fontsize use updatefont
-            #cbar.ax.tick_params(labelsize=15)
-            # Customize colorbar tick labels
-            cbar.set_ticks(mytks)
-            mytkslabels = [str(int(a)) if (a).is_integer() else str(a) for a in mytks]
-            cbar.ax.set_yticklabels(mytkslabels)
-        else:   
-            # Remove color bar tick lines, while keeping the tick labels
-            cbarytks = plt.getp(cbar.ax.axes, 'yticklines')
-            plt.setp(cbarytks, visible=False)
-            cbarytks = plt.getp(cbar.ax.axes, 'yticklabels')
-            plt.setp(cbarytks, visible=False)
-    return m    
-=======
         cbar.ax.tick_params(labelsize=12)
         # Customize colorbar tick labels
         mytks = np.arange(vmin,vmax+(vmax-vmin)/4.,(vmax-vmin)/4.)
@@ -871,8 +924,4 @@
     ax.set_title(group+': Overtone '+overtone+', '+wavetype+' at '+period)
     if ifshow: plt.show()
     fig.savefig(hitfile+outformat,dpi=300)
-    return 
-    
-    
-    
->>>>>>> 8aa6721f
+    return 