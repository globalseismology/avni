--- conflicted
+++ resolved
@@ -1,8 +1,4 @@
 #!/usr/bin/env python
-<<<<<<< HEAD
-=======
-
->>>>>>> 42844958
 """
 This module contains the various subroutines used for plotting
 Usage import
@@ -19,34 +15,12 @@
 from mpl_toolkits.basemap import Basemap, shiftgrid
 from matplotlib.ticker import (MultipleLocator, FormatStrFormatter,
                                AutoMinorLocator)
-<<<<<<< HEAD
-
-=======
 from scipy.interpolate import griddata
->>>>>>> 42844958
 ####################       IMPORT OWN MODULES     ######################################
 from . import tools
 from . import data
 from . import models
 from . import constants
-<<<<<<< HEAD
-########################      GENERIC   ################################################                       
-                    
-def standardcolorpalette(name='rem3d',RGBoption='rem3d',reverse=True):
-    """
-    Get a custom REM3D color palette from constants.py
-    
-    Parameters
-    ----------
-    
-    name : color palette name that will be used elsewhere
-    
-    RGBoption : option for values of RGB from constants
-    
-    reverse: if the colors need to be reversed from those provided.
-    
-    """
-=======
 from . import mapping
 ########################      GENERIC   ################################################                       
 
@@ -95,7 +69,6 @@
     reverse: if the colors need to be reversed from those provided.
     
     """
->>>>>>> 42844958
     if reverse:
         RGBlist=constants.colorscale[RGBoption]['RGB'][::-1]
     else:
@@ -103,9 +76,6 @@
     custom_cmap = mcolors.LinearSegmentedColormap.from_list(name, RGBlist,N=len(RGBlist))
     cmx.register_cmap(name=custom_cmap.name, cmap=custom_cmap)
     return custom_cmap    
-<<<<<<< HEAD
-
-=======
     
 def get_colors(val,xmin=-1.,xmax=1.,palette='coolwarm',colorcontour=20):
     """gets the value of color for a given palette"""
@@ -116,7 +86,6 @@
     scalarMap = cmx.ScalarMappable(norm=cNorm, cmap=palette)
     colorVal = scalarMap.to_rgba(val)
     return colorVal
->>>>>>> 42844958
                 
 ############################### PLOTTING ROUTINES ################################        
 
@@ -210,11 +179,7 @@
             m.plot(x, y, '-')
     return
 
-<<<<<<< HEAD
-def globalmap(ax,valarray,vmin,vmax,dbs_path='.',colorlabel=None,colorpalette='rem3d',colorcontour=21,hotspots=False,grid=[30.,90.],gridwidth=0, **kwargs):
-=======
 def globalmap(ax,valarray,vmin,vmax,dbs_path='.',colorlabel=None,colorticks=True,colorpalette='rem3d',colorcontour=20,hotspots=False,grid=[30.,90.],gridwidth=0, **kwargs):
->>>>>>> 42844958
     """
     Plots a 2-D cross-section of a 3D model on a predefined axis ax.
     
@@ -237,26 +202,16 @@
     colorcontour :  the number of contours for colors in the plot. Maximum is 520 and odd values
                     are preferred so that mid value is at white/yellow or other neutral colors.
     
-<<<<<<< HEAD
+    colorticks : Label and draw the ticks in the colorbar if True (default)
+    
     projection : map projection for the global plot
     
-    colorlabel : label to use for the colorbar
-=======
-    colorticks : Label and draw the ticks in the colorbar if True (default)
-    
-    projection : map projection for the global plot
-    
     colorlabel : label to use for the colorbar. If None, no colorbar is plotted.
->>>>>>> 42844958
     
     lat_0, lon_0 : center latitude and longitude for the plot
     
     outformat : format of the output file 
-<<<<<<< HEAD
-    
-=======
-        
->>>>>>> 42844958
+
     kwargs : optional arguments for Basemap 
     """ 
 
@@ -272,54 +227,15 @@
     # meridians on bottom and left
     parallels = np.arange(-90.,90.,grid[0])
     # labels = [left,right,top,bottom]
-<<<<<<< HEAD
-    m.drawparallels(parallels,labels=[True,False,False,False],linewidth=gridwidth,fontsize=14)
-    meridians = np.arange(-180.,180.,grid[1])
-    m.drawmeridians(meridians,labels=[False,False,False,True],linewidth=gridwidth,fontsize=14)
-
-    # plot the model
-    for ii in np.arange(len(valarray['lon'])): 
-        if valarray['lon'][ii] > 180.: valarray['lon'][ii]=valarray['lon'][ii]-360.
-    numlon=len(np.unique(valarray['lon']))
-    numlat=len(np.unique(valarray['lat']))
-    # grid spacing assuming a even grid
-    # Get the unique lat and lon spacing, avoiding repeated lat/lon
-    spacing_lat = np.ediff1d(np.sort(valarray['lat']))
-    spacing_lat =np.unique(spacing_lat[spacing_lat != 0])
-    spacing_lon = np.ediff1d(np.sort(valarray['lon']))
-    spacing_lon =np.unique(spacing_lon[spacing_lon != 0])
-    # Check if an unique grid spacing exists for both lat and lon
-    if len(spacing_lon)!=1 or len(spacing_lat)!=1 or np.any(spacing_lat!=spacing_lon): 
-        print "Error: spacing for latitude and longitude should be the same throughout"
-        sys.exit(2) 
-    else: 
-        grid_spacing = spacing_lat
-    # Create a grid
-    lat = np.arange(-90.+grid_spacing/2.,90.+grid_spacing/2.,grid_spacing)
-    lon = np.arange(-180.+grid_spacing/2.,180.+grid_spacing/2.,grid_spacing)
-    X,Y=np.meshgrid(lon,lat)
-    val = np.empty_like(X)
-    val[:] = np.nan;
-    for i in xrange(0, valarray['lat'].size):
-        ilon = np.where(X[0,:]==valarray['lon'][i])[0][0]
-        ilat = np.where(Y[:,0]==valarray['lat'][i])[0][0]
-        val[ilat,ilon] = valarray['val'][i]
-    s = m.transform_scalar(val,lon,lat, 1000, 500)
-=======
     m.drawparallels(parallels,labels=[True,False,False,False],linewidth=gridwidth)
     meridians = np.arange(-180.,180.,grid[1])
     m.drawmeridians(meridians,labels=[False,False,False,True],linewidth=gridwidth)
 
->>>>>>> 42844958
     # Get the color map
     try:
         cpalette = plt.get_cmap(colorpalette)
     except ValueError:
         cpalette=standardcolorpalette(RGBoption=colorpalette)
-<<<<<<< HEAD
-    
-=======
->>>>>>> 42844958
     # define the 10 bins and normalize
     if isinstance(colorcontour,np.ndarray) or isinstance(colorcontour,list): # A list of boundaries for color bar
         if isinstance(colorcontour,list): 
@@ -330,23 +246,12 @@
         mytks = np.append(bounds[bounds.nonzero()],np.ceil(vmax))
         bounds = np.append(bounds,np.ceil(vmax))
         spacing='uniform'
-<<<<<<< HEAD
-    elif isinstance(colorcontour,int): # Number of intervals for color bar
-=======
     elif isinstance(colorcontour,(int, float)): # Number of intervals for color bar
->>>>>>> 42844958
         bounds = np.linspace(vmin,vmax,colorcontour+1)
         mytks = np.arange(vmin,vmax+(vmax-vmin)/4.,(vmax-vmin)/4.)
         mytkslabel = [str(a) for a in mytks]
         spacing='proportional'
     else:
-<<<<<<< HEAD
-        print "Error: Undefined colorcontour, should be a numpy array, list or integer "
-        sys.exit(2)        
-    norm = mcolors.BoundaryNorm(bounds,cpalette.N)
-    im = m.imshow(s, cmap=cpalette.name, clip_path=clip_path, vmin=vmin, vmax=vmax, norm=norm)
-#    # add plates and hotspots
-=======
         print("Error: Undefined colorcontour in globalmap; should be a numpy array, list or integer ")
         sys.exit(2)        
     norm = mcolors.BoundaryNorm(bounds,cpalette.N)
@@ -400,7 +305,6 @@
         s = m.transform_scalar(val,lon,lat, 1000, 500)
         im = m.imshow(s, cmap=cpalette.name, vmin=vmin, vmax=vmax, norm=norm)
     # add plates and hotspots
->>>>>>> 42844958
     dbs_path=tools.get_fullpath(dbs_path)
     plot_plates(m, dbs_path=dbs_path, color='w', linewidth=1.5)
 
@@ -414,18 +318,6 @@
         # Remove colorbar container frame
 #         cbar.outline.set_visible(False)
         # Fontsize for colorbar ticklabels
-<<<<<<< HEAD
-        cbar.ax.tick_params(labelsize=14)
-        # Customize colorbar tick labels
-        cbar.set_ticks(mytks)
-        mytkslabels = [str(int(a)) if (a).is_integer() else str(a) for a in mytks]
-        cbar.ax.set_yticklabels(mytkslabels)
-        # Colorbar label, customize fontsize and distance to colorbar
-        cbar.set_label(colorlabel,rotation=90, fontsize=16, labelpad=5)
-        # Remove color bar tick lines, while keeping the tick labels
-#         cbarytks = plt.getp(cbar.ax.axes, 'yticklines')
-#         plt.setp(cbarytks, visible=False)
-=======
         if colorticks:
             cbar.ax.tick_params(labelsize=14)
             # Customize colorbar tick labels
@@ -441,13 +333,8 @@
         # Colorbar label, customize fontsize and distance to colorbar
         cbar.set_label(colorlabel,rotation=90, labelpad=5)
 
->>>>>>> 42844958
         
     m.drawmapboundary(linewidth=1.5)    
     if hotspots: plot_hotspots(m, dbs_path=dbs_path, s=30, color='m', edgecolor='k')
 
-    return m    
-
-    
-    
-    +    return m    