#!/usr/bin/env python
"""
This module contains the various subroutines used for plotting
Usage import
"""
#####################  IMPORT STANDARD MODULES   ######################################   

# python 3 compatibility
from __future__ import absolute_import, division, print_function
from builtins import *

from math import cos, pi, log, sin, tan, atan, atan2, sqrt, radians, degrees, asin, modf
import sys,os
import numpy as np #for numerical analysis
import matplotlib.cm as cmx
import matplotlib.pyplot as plt
import matplotlib.colors as mcolors
from mpl_toolkits.basemap import Basemap, shiftgrid
from matplotlib.ticker import (MultipleLocator, FormatStrFormatter,
                               AutoMinorLocator)
import multiprocessing
from joblib import Parallel, delayed
import pdb    #for the debugger pdb.set_trace()
# from scipy.io import netcdf_file as netcdf #reading netcdf files
from netCDF4 import Dataset as netcdf #reading netcdf files
import scipy.interpolate as spint
import scipy.spatial.qhull as qhull
import time
import progressbar
# For polar sectionplot
from matplotlib.transforms import Affine2D
import mpl_toolkits.axisartist.floating_axes as floating_axes
import mpl_toolkits.axisartist.angle_helper as angle_helper
from matplotlib.projections import PolarAxes
from mpl_toolkits.axisartist.grid_finder import MaxNLocator,DictFormatter,FixedLocator
from matplotlib import gridspec # Relative size of subplots

####################       IMPORT OWN MODULES     ######################################
from . import constants
from . import tools
from . import data
from . import mapping
########################      GENERIC   ################################################                       

def updatefont(fontsize=15,fontname='sans-serif',ax=None): 
    """
    Updates the font type and sizes globally or for a particular axis handle
    
    Parameters
    ----------
    
    ax :  figure axis handle
    
    fontsize,fontname : font parameters
    
    Return:
    ----------
    
    ax : updated axis handle if ax is not None
    
    """
    if ax is None:
        plt.rcParams["font.family"] = fontname
        plt.rcParams["font.size"] = fontsize
    else:
        for item in (ax.get_xticklabels() + ax.get_yticklabels()):
            item.set_fontsize(fontsize)
            item.set_fontname(fontname)
        for item in ([ax.xaxis.label, ax.yaxis.label]):
            item.set_fontsize(fontsize+2)
            item.set_fontname(fontname)
        ax.title.set_fontsize(fontsize+3)
        ax.title.set_fontname(fontname)
    return ax if ax is not None else None
                    
def standardcolorpalette(name='rem3d'):
    """
    Get a custom REM3D color palette from constants.py
    
    Parameters
    ----------
    
    name : color palette name that will be used elsewhere
           if name ends in '_r', use the reversed color scale.    
    reverse: if the colors need to be reversed from those provided.
    
    """
    if name.endswith('_r'):
        RGBoption = name.split('_r')[0]
        RGBlist=constants.colorscale[RGBoption]['RGB'][::-1]
    else:
        RGBoption = name
        RGBlist=constants.colorscale[RGBoption]['RGB']
    custom_cmap = mcolors.LinearSegmentedColormap.from_list(name, RGBlist,N=len(RGBlist))
    cmx.register_cmap(name=custom_cmap.name, cmap=custom_cmap)
    return custom_cmap    
    
def get_colors(val,xmin=-1.,xmax=1.,palette='coolwarm',colorcontour=20):
    """gets the value of color for a given palette"""
    jet = cm = cmx.get_cmap(palette) 
    #cNorm  = mcolors.Normalize(vmin=xmin, vmax=xmax)
    bounds = np.linspace(xmin,xmax,colorcontour+1)
    cNorm = mcolors.BoundaryNorm(bounds,cm.N)
    scalarMap = cmx.ScalarMappable(norm=cNorm, cmap=palette)
    colorVal = scalarMap.to_rgba(val)
    return colorVal
                
############################### PLOTTING ROUTINES ################################        

def plot_hotspots(m, dbs_path = '.', lon360 = False, **kwargs):
    """
    Reads hotspots.pkl from dbs_path and plots on to map index m 

    Earlier, the data was in pickle format, cross-platform compatibility required json
    # hotspots = pickle.load(open('%s/hotspots.pkl' % (dbs_path), 'rb'))
    # tools.writejson(hotspots,'%s/hotspots.json' % (dbs_path))
    
    Parameters
    ----------
    
    m : figure axis handle
    
    dbs_path: path specified by user where hotspots.json is located. If not found,
              defaults to downloading the file from the  REM3D server.
              
    lon360 : is False if the no longitude above 180 is permitted and is wrapped around. 
    
    kwargs : denotes the arguments, if any, for scatter
               
    """
    
    try:
        hotspots = tools.readjson('%s/hotspots.json' % (dbs_path))
    except IOError: #Download to default directory
        filedir = tools.get_filedir(checkwrite=True,makedir=True)
        data.update_file('hotspots.json')
        hotspots = tools.readjson('%s/hotspots.json' % (filedir))
       
    if lon360:
        hotspots[:,0] = (hotspots[:,0] + 360) % 360.0
    x, y = m(hotspots[:,0], hotspots[:,1])
    if kwargs:
        m.scatter(x, y, **kwargs)
    else:
        m.scatter(x, y)
    return    

def plot_plates(m, dbs_path = '.', lon360 = False, boundtypes=['ridge', 'transform', 'trench'],**kwargs):
    """
    Plots different types of tectonic plates
    
    Parameters
    ----------
    
    m : figure axis handle
    
    dbs_path : path specified by user where hotspots.json is located. If not found,
              defaults to downloading the file from the  REM3D server.
              
    boundtypes : plate boundary types that will be plotted. Default are ridge, transform
                 and trench 
    
    lon360 : is False if the no longitude above 180 is permitted and is wrapped around. 
    
    kwargs : denotes the arguments, if any, for scatter
    
    """
    
    # Earlier was in pickle format, cross-platform compatibility required json
    # ridge,ridgeloc=pickle.load(open('%s/ridge.pkl' % (dbs_path),'rb'))
    # tools.writejson(np.array([ridge,ridgeloc.tolist()]),'%s/ridge.json' % (dbs_path))
    for bound in boundtypes:
        #name, segs = pickle.load(open('%s/%s.pkl' % (dbs_path,bound), 'rb'))
        
        try:
            name, segs = tools.readjson('%s/%s.json' % (dbs_path,bound))
        except IOError: #Download to default directory
            filedir = tools.get_filedir(checkwrite=True,makedir=True)
            data.update_file('%s.json' % (bound))
            name, segs = tools.readjson('%s/%s.json' % (filedir,bound))
        
        segs=np.array(segs)
        ind_nan, = np.nonzero(np.isnan(segs[:,0]))
        segs[ind_nan,0] = 0
        segs[ind_nan,1] = 0
        if lon360:
            segs[:,0] = (segs[:,0] + 360) % 360.0
        x, y = m(segs[:,0], segs[:,1])
        x[ind_nan] = np.nan
        y[ind_nan] = np.nan
        dx = np.abs(x[1:] - x[:-1])
        ind_jump, = np.nonzero(dx > 1000000)
        x[ind_jump] = np.nan
        if kwargs:
            m.plot(x, y, '-', **kwargs)
        else:
            m.plot(x, y, '-')
    return

<<<<<<< HEAD
def globalmap(ax,valarray,vmin,vmax,dbs_path='.',colorlabel=None,colorticks=True,colorpalette='rem3d',colorcontour=21,hotspots=False,grid=[30.,90.],gridwidth=0, **kwargs):
=======
<<<<<<< HEAD
def globalmap(ax,valarray,vmin,vmax,dbs_path='.',colorlabel=None,colorticks=True,colorpalette='rem3d',colorcontour=20,hotspots=False,grid=[30.,90.],gridwidth=0, **kwargs):
=======

def plot_gcpaths(m,stlon,stlat,eplon,eplat,ifglobal=True,**kwargs):
    """plots great-circle paths from lon lat arrays. Uses cartopy."""
    if kwargs:
        for x,y,z,w in np.vstack((stlon,stlat,eqlon,eqlat)).transpose():
            m.drawgreatcircle(x,y,z,w, **kwargs)
        x, y = m(stlon, stlat); m.scatter(x, y, marker='^', **kwargs)
        x, y = m(eplon, eplat); m.scatter(x, y, marker='o', **kwargs)
    else:
        for x,y,z,w in np.vstack((stlon,stlat,eqlon,eqlat)).transpose():
            m.drawgreatcircle(x,y,z,w)
        x, y = m(stlon, stlat); m.scatter(x, y, marker='^', edgecolors='k')
        x, y = m(eplon, eplat); m.scatter(x, y, marker='o', edgecolors='k')
    m.coastlines(color='gray')
    if ifglobal: m.set_global()    # set global extent
    return m


def backgroundmap(ax,dbs_path='.',platescolor='r', **kwargs):
    """plots a background map of a 3D model on axis ax. kwargs are arguments for Basemap"""
    
    # set up map
    if kwargs:
        m = Basemap(ax=ax, **kwargs)
    else:
        m = Basemap(ax=ax,projection='robin', lat_0=0, lon_0=150, resolution='l')
    
    clip_path = m.drawmapboundary()
    # draw coastlines.
#     m.drawcoastlines(linewidth=1.)
    # draw a boundary around the map, fill the background.
    # this background will end up being the ocean color, since
    # the continents will be drawn on top.
    m.drawmapboundary(fill_color='white')
    # fill continents, set lake color same as ocean color.
    m.fillcontinents(color='lightgray',lake_color='white')
    # add plates and hotspots
    dbs_path=tools.get_fullpath(dbs_path)
    plot_plates(m, dbs_path=dbs_path, color=platescolor, linewidth=1.)
    m.drawmapboundary(linewidth=1.5)    
    return m

def insetgcpathmap(ax,lat1,lon1,azimuth,gcdelta,projection='ortho',width=50.,height=50.,dbs_path='.',platescolor='r',numdegticks=7,hotspots=False):
    """plots the great-circle path between loc1-loc2. takes width/heght arguments in degrees if proj is merrcator,etc."""
    
    # Calculate intermediate points    
    lat2,lon2=mapping.getDestinationLatLong(lat1,lon1,azimuth,gcdelta*111325.)
    interval=gcdelta*111325./(numdegticks-1) # interval in km
    coords=np.array(mapping.getintermediateLatLong(lat1,lon1,azimuth,gcdelta*111325.,interval))

    # Center lat lon based on azimuth
    if gcdelta > 350.:
        lat_0,lon_0=mapping.getDestinationLatLong(lat1,lon1,azimuth,45.*111325.)
    elif gcdelta >= 180. and gcdelta <= 350.:
        lat_0,lon_0=mapping.getDestinationLatLong(lat1,lon1,azimuth,90.*111325.)
    else:
        lat_0,lon_0=mapping.getDestinationLatLong(lat1,lon1,azimuth,gcdelta/2.*111325.)
        
    # Choose what to do based on projection
    if projection=='ortho':
        m=backgroundmap(ax,tools.get_fullpath(dbs_path),projection=projection, lat_0=lat_0, lon_0=lon_0, resolution='l')
    else:
        # center left lat/lon, then left crnr
        latcenleft,loncenleft=mapping.getDestinationLatLong(lat_0,lon_0,-90.,width*111325./2.)
        llcrnrlat,llcrnrlon=mapping.getDestinationLatLong(latcenleft,loncenleft,180.,height*111325./2.)
        # center right lat/lon, then left crnr
        latcenright,loncenright=mapping.getDestinationLatLong(lat_0,lon_0,90.,width*111325./2.)
        urcrnrlat,urcrnrlon=mapping.getDestinationLatLong(latcenright,loncenright,0.,height*111325./2.)

        m=backgroundmap(ax,tools.get_fullpath(dbs_path),projection=projection, lat_0=lat_0, lon_0=lon_0, resolution='l',llcrnrlon=llcrnrlon, llcrnrlat=llcrnrlat, urcrnrlon=urcrnrlon, urcrnrlat=urcrnrlat)
        # draw parallels and meridians.
        # label parallels on right and top
        # meridians on bottom and left
        parallels = np.arange(-90,91,10.)
        # labels = [left,right,top,bottom]
        m.drawparallels(parallels,labels=[1,0,0,0])
        meridians = np.arange(0.,361.,20.)
        m.drawmeridians(meridians,labels=[0,0,0,1])

    if hotspots: plot_hotspots(m, dbs_path=tools.get_fullpath(dbs_path), s=30, color='lightgreen', edgecolor='k')

    if gcdelta > 350.:
        dotsstart_x,dotsstart_y=m(coords[0:1][:,1],coords[0:1][:,0])
        m.scatter(dotsstart_x,dotsstart_y,s=50,zorder=10,facecolor='orange',edgecolor='k')
    dotsstart_x,dotsstart_y=m(coords[1:2][:,1],coords[1:2][:,0])
    dots_x,dots_y=m(coords[2:-1][:,1],coords[2:-1][:,0])
    m.scatter(dots_x,dots_y,s=50,zorder=10,facecolor='w',edgecolor='k')
    m.scatter(dotsstart_x,dotsstart_y,s=50,zorder=10,facecolor='m',edgecolor='k')
    dotsall_x,dotsall_y=m(coords[:,1],coords[:,0])
    if gcdelta < 180.:
        m.drawgreatcircle(lon1, lat1, lon2, lat2,color='k',linewidth=3.)
    elif gcdelta == 180.:
        latextent1,lonextent1=mapping.getDestinationLatLong(lat1,lon1,azimuth,1.*111325.)
        latextent2,lonextent2=mapping.getDestinationLatLong(lat1,lon1,azimuth,178.*111325.)
#         latextent2,lonextent2=mapping.getDestinationLatLong(lat_0,lon_0,180.+azimuth,89.*111325.)
        lonextent,latextent=m([lonextent1,lonextent2],[latextent1,latextent2])
        m.plot(lonextent,latextent,color='k',linewidth=3.)
    return m


def gettopotransect(lat1,lng1,azimuth,gcdelta,filename='ETOPO1_Bed_g_gmt4.grd',dbs_path='.',plottopo=False,numeval=50,downsampleetopo1=True,distnearthreshold=5.,outfile='transect_topo.json'):
    """Get the topography transect.dbs_path should have filename. numeval is number of evaluations of topo/bathymetry along the transect. downsampleetopo1 if true samples every 3 points to get 0.5 deg before interpolation. distnearthreshold is the threshold for nearest points to consider for interpolation in km. """
    
    recalculate=True
    if os.path.isfile(outfile):
        [lat1_t,lng1_t,azimuth_t,gcdelta_t,filename_t,dbs_path_t,plottopo_t,numeval_t,downsampleetopo1_t,distnearthreshold_t],evalpoints_t,grid_z1_t=tools.readjson(outfile)
        dbs_path=tools.get_fullpath(dbs_path)
        if lat1_t==lat1 and lng1_t==lng1 and azimuth_t==azimuth and gcdelta_t==gcdelta and str(filename_t)==filename and str(dbs_path_t)==dbs_path and plottopo_t==plottopo and numeval_t==numeval and downsampleetopo1_t==downsampleetopo1 and distnearthreshold_t==distnearthreshold:
            evalpoints=evalpoints_t
            grid_z1=grid_z1_t
            recalculate=False
    
    if recalculate:    
        # Calculate intermediate points            
        lat2,lng2=mapping.getDestinationLatLong(lat1,lng1,azimuth,gcdelta*111325.)
        interval=gcdelta*111325./(numeval-1) # interval in km
        coords=np.array(mapping.getintermediateLatLong(lat1,lng1,azimuth,gcdelta*111325.,interval))
        
        if(len(coords) != numeval):
            print "Error: The number of intermediate points is not accurate. Decrease it?"
            pdb.set_trace()
            sys.exit(2)
    
        # Read the topography file
        dbs_path=tools.get_fullpath(dbs_path)
        if os.path.isfile(dbs_path+'/'+filename):
            data = netcdf(dbs_path+'/'+filename,'r')
        else:
            print "Error: Could not find file "+dbs_path+'/'+filename    
            pdb.set_trace()
            sys.exit(2)
    
        # Create the arrays for interpolation
        radarr=np.array([6371.])
        if downsampleetopo1: 
            sampling=3
        else:
            sampling=1    
        lonarr=data.variables['lon'][::][0::sampling] #sample every 3 points to get 0.5 deg
        latarr=data.variables['lat'][::][0::sampling] #sample every 3 points to get 0.5 deg
        grid_y, grid_z, grid_x=np.meshgrid(latarr,radarr,lonarr)
    #     grid_x, grid_y = np.meshgrid(data.variables['lon'][::],data.variables['lat'][::])    
        values=data.variables['z'][::][0::sampling,0::sampling] #sample every 3 points to get 0.5 deg    
        if plottopo:
            fig=plt.figure() 
            ax=fig.add_subplot(1,1,1)
            ax.pcolormesh(grid_x,grid_y,values,cmap='coolwarm')
            plt.show()
        #Evaluate the topography at the points
        rlatlon=np.column_stack((np.ravel(grid_z), np.ravel(grid_y), np.ravel(grid_x)))

        t0 = time.time()
        gridpoints=mapping.spher2cart(rlatlon)
        evalpoints=np.column_stack((6371.*np.ones_like(coords[:,1]),coords[:,0],coords[:,1]))
        coordstack=mapping.spher2cart(evalpoints)
        checkifnear=np.zeros_like(gridpoints[:,0],dtype=bool) # array for checking if the point is near to any point in the path (coordstack)
    
        print "....Getting the topography transect from "+dbs_path+'/'+filename
        bar = progressbar.ProgressBar(maxval=len(coordstack), \
        widgets=[progressbar.Bar('=', '[', ']'), ' ', progressbar.Percentage()])
        bar.start()
        for ii in np.arange(len(coordstack)):
            dist=np.sqrt( np.power(gridpoints[:,0]-coordstack[ii,0],2) + np.power(gridpoints[:,1]-coordstack[ii,1],2) + np.power(gridpoints[:,2]-coordstack[ii,2],2) )
            checkifneartemp=dist<distnearthreshold
            checkifnear=np.logical_or(checkifnear,checkifneartemp)
            if len(np.where(checkifneartemp==True)[0]) == 0: 
                print "Error: No points found with the given distnearthreshold in atleast 1 point. Increase the bound? "
                sys.exit(2)
            bar.update(ii+1)    
        bar.finish()
    
        indexselect=np.where(checkifnear==True)[0]    
        valuesselect=np.ravel(values)[indexselect]    
        print("--- Chose %s points with distances < %s km for interpolation ---" % (len(valuesselect),  distnearthreshold))
        grid_z1 = spint.griddata(gridpoints[indexselect], valuesselect, coordstack, method='nearest')
    
        writearr=np.array([[lat1,lng1,azimuth,gcdelta,filename,dbs_path,plottopo,numeval,downsampleetopo1,distnearthreshold],evalpoints.tolist(),grid_z1.tolist()])
        tools.writejson(writearr,outfile)
        data.close() #close netcdf file
    return evalpoints,grid_z1

def globalmap(ax,valarray,vmin,vmax,dbs_path='.',colorlabel=None,colorpalette='rem3d',colorcontour=21,hotspots=False,grid=[30.,90.],gridwidth=0, **kwargs):
>>>>>>> 8a2055a34aa4bcbebba0fd840df18bd5cb5cde75
>>>>>>> b77a8c86
    """
    Plots a 2-D cross-section of a 3D model on a predefined axis ax.
    
    Parameters
    ----------
    
    latlonval : a named numpy array containing latitudes (lat), longitudes (lon) 
                and values (val). Can be initialized from three numpy arrays lat, lon and val
                $ data = np.vstack((lat,lon,val)).transpose()
                $ dt = {'names':['lat', 'lon', 'val'], 'formats':[np.float, np.float, np.float]}
                $ latlonval = np.zeros(len(data), dtype=dt)
                $ latlonval['lat'] = data[:,0]; latlonval['lon'] = data[:,1]; latlonval['val'] = data[:,2]
    
    vmin, vmax : minimum and maximum value of the color scale
    
    dbs_path : database path containing hotpot locations, coastlines etc.
    
    colorpalette : matploblib color scales or the REM3D one (default)
    
    colorcontour :  the number of contours for colors in the plot. Maximum is 520 and odd values
                    are preferred so that mid value is at white/yellow or other neutral colors.
    
    colorticks : Label and draw the ticks in the colorbar if True (default)
    
    projection : map projection for the global plot
    
    colorlabel : label to use for the colorbar. If None, no colorbar is plotted.
    
    lat_0, lon_0 : center latitude and longitude for the plot
    
    outformat : format of the output file 

    kwargs : optional arguments for Basemap 
    """ 

    # set up map
    if kwargs:
        m = Basemap(ax=ax, **kwargs)
    else:
        m = Basemap(ax=ax,projection='robin', lat_0=0, lon_0=150, resolution='c')
    clip_path = m.drawmapboundary()
    m.drawcoastlines(linewidth=1.5)
    # draw parallels and meridians.
    # label parallels on right and top
    # meridians on bottom and left
    parallels = np.arange(-90.,90.,grid[0])
    # labels = [left,right,top,bottom]
    m.drawparallels(parallels,labels=[True,False,False,False],linewidth=gridwidth)
    meridians = np.arange(-180.,180.,grid[1])
    m.drawmeridians(meridians,labels=[False,False,False,True],linewidth=gridwidth)

    # Get the color map
    try:
        cpalette = plt.get_cmap(colorpalette)
    except ValueError:
        cpalette=standardcolorpalette(colorpalette)
    # define the 10 bins and normalize
    if isinstance(colorcontour,np.ndarray) or isinstance(colorcontour,list): # A list of boundaries for color bar
        if isinstance(colorcontour,list): 
            bounds = np.array(colorcontour)
        else:
            bounds = colorcontour
        bounds = bounds[np.where(bounds < vmax)]
        mytks = np.append(bounds[bounds.nonzero()],np.ceil(vmax))
        bounds = np.append(bounds,np.ceil(vmax))
        spacing='uniform'
    elif isinstance(colorcontour,(int, float)): # Number of intervals for color bar
        bounds = np.linspace(vmin,vmax,colorcontour+1)
        mytks = np.arange(vmin,vmax+(vmax-vmin)/4.,(vmax-vmin)/4.)
        mytkslabel = [str(a) for a in mytks]
        spacing='proportional'
    else:
<<<<<<< HEAD
        raise ValueError("Undefined colorcontour in globalmap; should be a numpy array, list or integer")
=======
        print("Error: Undefined colorcontour in globalmap; should be a numpy array, list or integer ")
>>>>>>> b77a8c86
        sys.exit(2)        
    norm = mcolors.BoundaryNorm(bounds,cpalette.N)
    
    # plot the model
    for ii in np.arange(len(valarray['lon'])): 
        if valarray['lon'][ii] > 180.: valarray['lon'][ii]=valarray['lon'][ii]-360.
    numlon=len(np.unique(valarray['lon']))
    numlat=len(np.unique(valarray['lat']))
    # grid spacing assuming a even grid
    # Get the unique lat and lon spacing, avoiding repeated lat/lon
    spacing_lat = np.ediff1d(np.sort(valarray['lat']))
    spacing_lat = np.unique(spacing_lat[spacing_lat != 0])
    spacing_lon = np.ediff1d(np.sort(valarray['lon']))
    spacing_lon = np.unique(spacing_lon[spacing_lon != 0])
    # Check if an unique grid spacing exists for both lat and lon
    if len(spacing_lon)!=1 or len(spacing_lat)!=1 or np.any(spacing_lat!=spacing_lon): 
        print("Warning: spacing for latitude and longitude should be the same. Using nearest neighbor interpolation")
        # compute native map projection coordinates of lat/lon grid.
        x, y = m(valarray['lon'], valarray['lat'])
        rlatlon = np.vstack([np.ones(len(valarray['lon'])),valarray['lat'],valarray['lon']]).transpose()
        xyz = mapping.spher2cart(rlatlon)
        
        # Create a grid
        grid_spacing = 1.
        lat = np.arange(-90.+grid_spacing/2.,90.+grid_spacing/2.,grid_spacing)
        lon = np.arange(-180.+grid_spacing/2.,180.+grid_spacing/2.,grid_spacing)
        lons,lats=np.meshgrid(lon,lat)
        
        # evaluate in cartesian
        rlatlon = np.vstack([np.ones_like(lons.flatten()),lats.flatten(),lons.flatten()]).transpose()
        xyz_new = mapping.spher2cart(rlatlon)
        
        # grid the data.
        val = spint.griddata(xyz, valarray['val'], xyz_new, method='nearest').reshape(lons.shape)    
        s = m.transform_scalar(val,lon,lat, 1000, 500)
        im = m.imshow(s, cmap=cpalette.name, vmin=vmin, vmax=vmax, norm=norm)
        #im = m.contourf(lons, lats,val, norm=norm, cmap=cpalette.name, vmin=vmin, vmax=vmax,latlon=True)
    else: 
        grid_spacing = spacing_lat
        # Create a grid
        lat = np.arange(-90.+grid_spacing/2.,90.+grid_spacing/2.,grid_spacing)
        lon = np.arange(-180.+grid_spacing/2.,180.+grid_spacing/2.,grid_spacing)
        X,Y=np.meshgrid(lon,lat)
        val = np.empty_like(X)
        val[:] = np.nan;
        for i in range(0, valarray['lat'].size):
            ilon = np.where(X[0,:]==valarray['lon'][i])[0][0]
            ilat = np.where(Y[:,0]==valarray['lat'][i])[0][0]
            val[ilat,ilon] = valarray['val'][i]
        s = m.transform_scalar(val,lon,lat, 1000, 500)
        im = m.imshow(s, cmap=cpalette.name, vmin=vmin, vmax=vmax, norm=norm)
    # add plates and hotspots
    dbs_path=tools.get_fullpath(dbs_path)
    plot_plates(m, dbs_path=dbs_path, color='w', linewidth=1.5)
    m.drawmapboundary(linewidth=1.5)    
    if hotspots: plot_hotspots(m, dbs_path=dbs_path, s=30, color='m', edgecolor='k')

#   Add a colorbar
    if colorlabel is not None:
#         cb = plt.colorbar(im,orientation='vertical',fraction=0.05,pad=0.05)
#         cb.set_label(colorlabel)
        # Set colorbar, aspect ratio
        cbar = plt.colorbar(im, ax=ax, alpha=0.05, aspect=12, shrink=0.5,norm=norm, spacing=spacing, ticks=bounds, boundaries=bounds,extendrect= False)
        #cbar = m.colorbar(im, ax=ax,location='right',pad="2%", size='3%', norm=norm, spacing=spacing, ticks=bounds, boundaries=bounds,extendrect= False)
        #cbar = plt.colorbar(im, cax=ax, alpha=0.05, aspect=12, shrink=0.5,norm=norm, spacing=spacing, ticks=bounds, boundaries=bounds,extendrect= False)
        # Colorbar label, customize fontsize and distance to colorbar
        cbar.solids.set_edgecolor("face")
        cbar.set_label(colorlabel,rotation=90, labelpad=5)
        # Remove colorbar container frame
#         cbar.outline.set_visible(False)
        # Fontsize for colorbar ticklabels
        if colorticks:
            # To change fontsize use updatefont
            #cbar.ax.tick_params(labelsize=15)
            # Customize colorbar tick labels
            cbar.set_ticks(mytks)
            mytkslabels = [str(int(a)) if (a).is_integer() else str(a) for a in mytks]
            cbar.ax.set_yticklabels(mytkslabels)
        else:   
            # Remove color bar tick lines, while keeping the tick labels
            cbarytks = plt.getp(cbar.ax.axes, 'yticklines')
            plt.setp(cbarytks, visible=False)
            cbarytks = plt.getp(cbar.ax.axes, 'yticklabels')
            plt.setp(cbarytks, visible=False)
<<<<<<< HEAD
    return m    
    
    
    
=======
        # Colorbar label, customize fontsize and distance to colorbar
        cbar.set_label(colorlabel,rotation=90, labelpad=5)

        
    m.drawmapboundary(linewidth=1.5)    
    if hotspots: plot_hotspots(m, dbs_path=dbs_path, s=30, color='m', edgecolor='k')

    return m    
>>>>>>> b77a8c86
<|MERGE_RESOLUTION|>--- conflicted
+++ resolved
@@ -197,196 +197,7 @@
             m.plot(x, y, '-')
     return
 
-<<<<<<< HEAD
 def globalmap(ax,valarray,vmin,vmax,dbs_path='.',colorlabel=None,colorticks=True,colorpalette='rem3d',colorcontour=21,hotspots=False,grid=[30.,90.],gridwidth=0, **kwargs):
-=======
-<<<<<<< HEAD
-def globalmap(ax,valarray,vmin,vmax,dbs_path='.',colorlabel=None,colorticks=True,colorpalette='rem3d',colorcontour=20,hotspots=False,grid=[30.,90.],gridwidth=0, **kwargs):
-=======
-
-def plot_gcpaths(m,stlon,stlat,eplon,eplat,ifglobal=True,**kwargs):
-    """plots great-circle paths from lon lat arrays. Uses cartopy."""
-    if kwargs:
-        for x,y,z,w in np.vstack((stlon,stlat,eqlon,eqlat)).transpose():
-            m.drawgreatcircle(x,y,z,w, **kwargs)
-        x, y = m(stlon, stlat); m.scatter(x, y, marker='^', **kwargs)
-        x, y = m(eplon, eplat); m.scatter(x, y, marker='o', **kwargs)
-    else:
-        for x,y,z,w in np.vstack((stlon,stlat,eqlon,eqlat)).transpose():
-            m.drawgreatcircle(x,y,z,w)
-        x, y = m(stlon, stlat); m.scatter(x, y, marker='^', edgecolors='k')
-        x, y = m(eplon, eplat); m.scatter(x, y, marker='o', edgecolors='k')
-    m.coastlines(color='gray')
-    if ifglobal: m.set_global()    # set global extent
-    return m
-
-
-def backgroundmap(ax,dbs_path='.',platescolor='r', **kwargs):
-    """plots a background map of a 3D model on axis ax. kwargs are arguments for Basemap"""
-    
-    # set up map
-    if kwargs:
-        m = Basemap(ax=ax, **kwargs)
-    else:
-        m = Basemap(ax=ax,projection='robin', lat_0=0, lon_0=150, resolution='l')
-    
-    clip_path = m.drawmapboundary()
-    # draw coastlines.
-#     m.drawcoastlines(linewidth=1.)
-    # draw a boundary around the map, fill the background.
-    # this background will end up being the ocean color, since
-    # the continents will be drawn on top.
-    m.drawmapboundary(fill_color='white')
-    # fill continents, set lake color same as ocean color.
-    m.fillcontinents(color='lightgray',lake_color='white')
-    # add plates and hotspots
-    dbs_path=tools.get_fullpath(dbs_path)
-    plot_plates(m, dbs_path=dbs_path, color=platescolor, linewidth=1.)
-    m.drawmapboundary(linewidth=1.5)    
-    return m
-
-def insetgcpathmap(ax,lat1,lon1,azimuth,gcdelta,projection='ortho',width=50.,height=50.,dbs_path='.',platescolor='r',numdegticks=7,hotspots=False):
-    """plots the great-circle path between loc1-loc2. takes width/heght arguments in degrees if proj is merrcator,etc."""
-    
-    # Calculate intermediate points    
-    lat2,lon2=mapping.getDestinationLatLong(lat1,lon1,azimuth,gcdelta*111325.)
-    interval=gcdelta*111325./(numdegticks-1) # interval in km
-    coords=np.array(mapping.getintermediateLatLong(lat1,lon1,azimuth,gcdelta*111325.,interval))
-
-    # Center lat lon based on azimuth
-    if gcdelta > 350.:
-        lat_0,lon_0=mapping.getDestinationLatLong(lat1,lon1,azimuth,45.*111325.)
-    elif gcdelta >= 180. and gcdelta <= 350.:
-        lat_0,lon_0=mapping.getDestinationLatLong(lat1,lon1,azimuth,90.*111325.)
-    else:
-        lat_0,lon_0=mapping.getDestinationLatLong(lat1,lon1,azimuth,gcdelta/2.*111325.)
-        
-    # Choose what to do based on projection
-    if projection=='ortho':
-        m=backgroundmap(ax,tools.get_fullpath(dbs_path),projection=projection, lat_0=lat_0, lon_0=lon_0, resolution='l')
-    else:
-        # center left lat/lon, then left crnr
-        latcenleft,loncenleft=mapping.getDestinationLatLong(lat_0,lon_0,-90.,width*111325./2.)
-        llcrnrlat,llcrnrlon=mapping.getDestinationLatLong(latcenleft,loncenleft,180.,height*111325./2.)
-        # center right lat/lon, then left crnr
-        latcenright,loncenright=mapping.getDestinationLatLong(lat_0,lon_0,90.,width*111325./2.)
-        urcrnrlat,urcrnrlon=mapping.getDestinationLatLong(latcenright,loncenright,0.,height*111325./2.)
-
-        m=backgroundmap(ax,tools.get_fullpath(dbs_path),projection=projection, lat_0=lat_0, lon_0=lon_0, resolution='l',llcrnrlon=llcrnrlon, llcrnrlat=llcrnrlat, urcrnrlon=urcrnrlon, urcrnrlat=urcrnrlat)
-        # draw parallels and meridians.
-        # label parallels on right and top
-        # meridians on bottom and left
-        parallels = np.arange(-90,91,10.)
-        # labels = [left,right,top,bottom]
-        m.drawparallels(parallels,labels=[1,0,0,0])
-        meridians = np.arange(0.,361.,20.)
-        m.drawmeridians(meridians,labels=[0,0,0,1])
-
-    if hotspots: plot_hotspots(m, dbs_path=tools.get_fullpath(dbs_path), s=30, color='lightgreen', edgecolor='k')
-
-    if gcdelta > 350.:
-        dotsstart_x,dotsstart_y=m(coords[0:1][:,1],coords[0:1][:,0])
-        m.scatter(dotsstart_x,dotsstart_y,s=50,zorder=10,facecolor='orange',edgecolor='k')
-    dotsstart_x,dotsstart_y=m(coords[1:2][:,1],coords[1:2][:,0])
-    dots_x,dots_y=m(coords[2:-1][:,1],coords[2:-1][:,0])
-    m.scatter(dots_x,dots_y,s=50,zorder=10,facecolor='w',edgecolor='k')
-    m.scatter(dotsstart_x,dotsstart_y,s=50,zorder=10,facecolor='m',edgecolor='k')
-    dotsall_x,dotsall_y=m(coords[:,1],coords[:,0])
-    if gcdelta < 180.:
-        m.drawgreatcircle(lon1, lat1, lon2, lat2,color='k',linewidth=3.)
-    elif gcdelta == 180.:
-        latextent1,lonextent1=mapping.getDestinationLatLong(lat1,lon1,azimuth,1.*111325.)
-        latextent2,lonextent2=mapping.getDestinationLatLong(lat1,lon1,azimuth,178.*111325.)
-#         latextent2,lonextent2=mapping.getDestinationLatLong(lat_0,lon_0,180.+azimuth,89.*111325.)
-        lonextent,latextent=m([lonextent1,lonextent2],[latextent1,latextent2])
-        m.plot(lonextent,latextent,color='k',linewidth=3.)
-    return m
-
-
-def gettopotransect(lat1,lng1,azimuth,gcdelta,filename='ETOPO1_Bed_g_gmt4.grd',dbs_path='.',plottopo=False,numeval=50,downsampleetopo1=True,distnearthreshold=5.,outfile='transect_topo.json'):
-    """Get the topography transect.dbs_path should have filename. numeval is number of evaluations of topo/bathymetry along the transect. downsampleetopo1 if true samples every 3 points to get 0.5 deg before interpolation. distnearthreshold is the threshold for nearest points to consider for interpolation in km. """
-    
-    recalculate=True
-    if os.path.isfile(outfile):
-        [lat1_t,lng1_t,azimuth_t,gcdelta_t,filename_t,dbs_path_t,plottopo_t,numeval_t,downsampleetopo1_t,distnearthreshold_t],evalpoints_t,grid_z1_t=tools.readjson(outfile)
-        dbs_path=tools.get_fullpath(dbs_path)
-        if lat1_t==lat1 and lng1_t==lng1 and azimuth_t==azimuth and gcdelta_t==gcdelta and str(filename_t)==filename and str(dbs_path_t)==dbs_path and plottopo_t==plottopo and numeval_t==numeval and downsampleetopo1_t==downsampleetopo1 and distnearthreshold_t==distnearthreshold:
-            evalpoints=evalpoints_t
-            grid_z1=grid_z1_t
-            recalculate=False
-    
-    if recalculate:    
-        # Calculate intermediate points            
-        lat2,lng2=mapping.getDestinationLatLong(lat1,lng1,azimuth,gcdelta*111325.)
-        interval=gcdelta*111325./(numeval-1) # interval in km
-        coords=np.array(mapping.getintermediateLatLong(lat1,lng1,azimuth,gcdelta*111325.,interval))
-        
-        if(len(coords) != numeval):
-            print "Error: The number of intermediate points is not accurate. Decrease it?"
-            pdb.set_trace()
-            sys.exit(2)
-    
-        # Read the topography file
-        dbs_path=tools.get_fullpath(dbs_path)
-        if os.path.isfile(dbs_path+'/'+filename):
-            data = netcdf(dbs_path+'/'+filename,'r')
-        else:
-            print "Error: Could not find file "+dbs_path+'/'+filename    
-            pdb.set_trace()
-            sys.exit(2)
-    
-        # Create the arrays for interpolation
-        radarr=np.array([6371.])
-        if downsampleetopo1: 
-            sampling=3
-        else:
-            sampling=1    
-        lonarr=data.variables['lon'][::][0::sampling] #sample every 3 points to get 0.5 deg
-        latarr=data.variables['lat'][::][0::sampling] #sample every 3 points to get 0.5 deg
-        grid_y, grid_z, grid_x=np.meshgrid(latarr,radarr,lonarr)
-    #     grid_x, grid_y = np.meshgrid(data.variables['lon'][::],data.variables['lat'][::])    
-        values=data.variables['z'][::][0::sampling,0::sampling] #sample every 3 points to get 0.5 deg    
-        if plottopo:
-            fig=plt.figure() 
-            ax=fig.add_subplot(1,1,1)
-            ax.pcolormesh(grid_x,grid_y,values,cmap='coolwarm')
-            plt.show()
-        #Evaluate the topography at the points
-        rlatlon=np.column_stack((np.ravel(grid_z), np.ravel(grid_y), np.ravel(grid_x)))
-
-        t0 = time.time()
-        gridpoints=mapping.spher2cart(rlatlon)
-        evalpoints=np.column_stack((6371.*np.ones_like(coords[:,1]),coords[:,0],coords[:,1]))
-        coordstack=mapping.spher2cart(evalpoints)
-        checkifnear=np.zeros_like(gridpoints[:,0],dtype=bool) # array for checking if the point is near to any point in the path (coordstack)
-    
-        print "....Getting the topography transect from "+dbs_path+'/'+filename
-        bar = progressbar.ProgressBar(maxval=len(coordstack), \
-        widgets=[progressbar.Bar('=', '[', ']'), ' ', progressbar.Percentage()])
-        bar.start()
-        for ii in np.arange(len(coordstack)):
-            dist=np.sqrt( np.power(gridpoints[:,0]-coordstack[ii,0],2) + np.power(gridpoints[:,1]-coordstack[ii,1],2) + np.power(gridpoints[:,2]-coordstack[ii,2],2) )
-            checkifneartemp=dist<distnearthreshold
-            checkifnear=np.logical_or(checkifnear,checkifneartemp)
-            if len(np.where(checkifneartemp==True)[0]) == 0: 
-                print "Error: No points found with the given distnearthreshold in atleast 1 point. Increase the bound? "
-                sys.exit(2)
-            bar.update(ii+1)    
-        bar.finish()
-    
-        indexselect=np.where(checkifnear==True)[0]    
-        valuesselect=np.ravel(values)[indexselect]    
-        print("--- Chose %s points with distances < %s km for interpolation ---" % (len(valuesselect),  distnearthreshold))
-        grid_z1 = spint.griddata(gridpoints[indexselect], valuesselect, coordstack, method='nearest')
-    
-        writearr=np.array([[lat1,lng1,azimuth,gcdelta,filename,dbs_path,plottopo,numeval,downsampleetopo1,distnearthreshold],evalpoints.tolist(),grid_z1.tolist()])
-        tools.writejson(writearr,outfile)
-        data.close() #close netcdf file
-    return evalpoints,grid_z1
-
-def globalmap(ax,valarray,vmin,vmax,dbs_path='.',colorlabel=None,colorpalette='rem3d',colorcontour=21,hotspots=False,grid=[30.,90.],gridwidth=0, **kwargs):
->>>>>>> 8a2055a34aa4bcbebba0fd840df18bd5cb5cde75
->>>>>>> b77a8c86
     """
     Plots a 2-D cross-section of a 3D model on a predefined axis ax.
     
@@ -459,12 +270,7 @@
         mytkslabel = [str(a) for a in mytks]
         spacing='proportional'
     else:
-<<<<<<< HEAD
         raise ValueError("Undefined colorcontour in globalmap; should be a numpy array, list or integer")
-=======
-        print("Error: Undefined colorcontour in globalmap; should be a numpy array, list or integer ")
->>>>>>> b77a8c86
-        sys.exit(2)        
     norm = mcolors.BoundaryNorm(bounds,cpalette.N)
     
     # plot the model
@@ -548,18 +354,4 @@
             plt.setp(cbarytks, visible=False)
             cbarytks = plt.getp(cbar.ax.axes, 'yticklabels')
             plt.setp(cbarytks, visible=False)
-<<<<<<< HEAD
-    return m    
-    
-    
-    
-=======
-        # Colorbar label, customize fontsize and distance to colorbar
-        cbar.set_label(colorlabel,rotation=90, labelpad=5)
-
-        
-    m.drawmapboundary(linewidth=1.5)    
-    if hotspots: plot_hotspots(m, dbs_path=dbs_path, s=30, color='m', edgecolor='k')
-
-    return m    
->>>>>>> b77a8c86
+    return m    