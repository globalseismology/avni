#!/usr/bin/env python
"""This script/module contains routines that are used to analyze/visualize the data sets 
in the standard REM3D format."""

#####################  IMPORT STANDARD MODULES   ######################################   
# python 3 compatibility
from __future__ import absolute_import, division, print_function
from builtins import *

import sys,os
import argparse #parsing arguments
import glob # pattern matching for finding files
import numpy as np #for numerical analysis
from datetime import date  #to give a timestamp to output and compare times
import pdb    #for the debugger pdb.set_trace()
from math import pi
import fortranformat as ff #reading/writing fortran formatted text
from future.utils import native_str
from six import string_types # to check if variable is string using isinstance
from numpy.lib.recfunctions import append_fields # for appending named columns to named numpy arrays
from scipy.interpolate import griddata
import ntpath #Using os.path.split or os.path.basename as others suggest won't work in all cases
import matplotlib.pyplot as plt
from matplotlib import gridspec # Relative size of subplots
from matplotlib.ticker import (MultipleLocator, FormatStrFormatter,
                               AutoMinorLocator)
<<<<<<< HEAD
from scipy import sparse
from configobj import ConfigObj
import re
from copy import copy, deepcopy
import struct
import h5py
from collections import Counter

####################### IMPORT REM3D LIBRARIES  #######################################
from . import tools   
from . import plots 
from . import constants
from . import io 
#######################################################################################
def readepixfile(filename):
    """Read .epix file format from a file.

    Parameters
    ----------

    filename : Name of the file containing four columns
              (latitude, longitude, pixel_size, value)

=======
import xarray as xr

####################### IMPORT REM3D LIBRARIES  #######################################
#from . import plots 
#######################################################################################
def readepixfile(filename):
    """Read .epix file format from a file.
    Parameters
    ----------
    filename : Name of the file containing four columns
              (latitude, longitude, pixel_size, value)
>>>>>>> 8aa6721f
    """

    currentdir=os.getcwd()
    try:
        f = open(filename, 'r')
        epixarr=np.genfromtxt(filename, dtype=None,comments="#",names=['lat','lon','pixsize','val'])
    except IOError:
        raise IOError("File (",filename,") does not exist in the current directory - ",currentdir)

    return epixarr
<<<<<<< HEAD

def read3dmodelfile(modelfile,maxkern=300,maxcoeff=6000):
    """
    Reads a standard 3D model file. maxkern is the maximum number of radial kernels
    and maxcoeff is the maximum number of corresponding lateral basis functions.
    resolution and realization are the indices for the resolution level
    and the realization from a model ensemble (usually 0 if a single file)
    """    
    if (not os.path.isfile(modelfile)): raise IOError("Filename ("+modelfile+") does not exist")

    desckern=np.zeros(maxkern, dtype='U40')
    ihorpar=np.zeros(maxkern, dtype=int)
    coef=np.zeros([maxcoeff,maxkern], dtype=float)
    #defaults
    refmodel = None; kerstr = None; crust = None; null_model= None
    interpolant = None; cite = None; shortcite = None; scaling = None
    with open(modelfile) as f: lines = f.readlines()
    ii=0
    while ii < len(lines):
        line=lines[ii]; ii=ii+1
        if line.startswith("REFERENCE MODEL:"): refmodel=line[16:].rstrip('\n').strip(' ')
        if line.startswith("KERNEL SET:"): kerstr=line[12:].rstrip('\n').strip(' ')
        if line.startswith("NULL MODEL:"): 
            null_model=line[12:].rstrip('\n').strip(' ')
            if 'None' in null_model or 'none' in null_model: null_model=None
        if line.startswith("CITE:"): cite=line[6:].rstrip('\n').strip(' ')
        if line.startswith("SHORTCITE:"): shortcite=line[11:].rstrip('\n').strip(' ')
        if line.startswith("INTERPOLANT:"): interpolant=line[13:].rstrip('\n').strip(' ')
        if line.startswith("CRUST:"): crust=line[7:].rstrip('\n').strip(' ')
        if line.startswith("SCALING:"): scaling=line[9:].rstrip('\n').strip(' ')
        if line.startswith("RADIAL STRUCTURE KERNELS:"): nmodkern = int(line[26:].rstrip('\n'))
        if line.startswith("DESC") and line[8] == ':': 
            idummy=int(line[4:8])
            substr=line[9:len(line.rstrip('\n'))]
            ifst,ilst=tools.firstnonspaceindex(substr)
            desckern[idummy-1]=substr[ifst:ilst]
        if line.startswith("HORIZONTAL PARAMETERIZATIONS:"): 
            nhorpar = int(line[29:].rstrip('\n'))
            hsplfile=np.zeros(nhorpar, dtype='U40')
            typehpar=np.zeros(nhorpar, dtype='U40')
            ityphpar=np.zeros(nhorpar, dtype=int)
            lmaxhor=np.zeros(nhorpar, dtype=int)
            ncoefhor=np.zeros(nhorpar, dtype=int)
            ixlspl=np.zeros([maxcoeff,nhorpar], dtype=int)
            xlaspl=np.zeros([maxcoeff,nhorpar], dtype=float)
            xlospl=np.zeros([maxcoeff,nhorpar], dtype=float)
            xraspl=np.zeros([maxcoeff,nhorpar], dtype=float)
        if line.startswith("HPAR") and line[8] == ':':     
            idummy=int(line[4:8])
            substr=line[9:len(line.rstrip('\n'))]
            ifst,ilst=tools.firstnonspaceindex(substr)
            if substr[ifst:ifst+20] == 'SPHERICAL HARMONICS,':
                lmax = int(substr[21:].rstrip('\n'))
                ityphpar[idummy-1]=1
                typehpar[idummy-1]='SPHERICAL HARMONICS'
                lmaxhor[idummy-1]=lmax
                ncoefhor[idummy-1]=(lmax+1)**2
            elif substr[ifst:ifst+18] == 'SPHERICAL SPLINES,':
                ifst1=ifst+18
                ifst=len(substr)
                ilst=len(substr)
                while substr[ifst-1:ifst] != ',': ifst=ifst-1
                ncoef=int(substr[ifst+1:ilst].rstrip('\n'))
                substr=substr[ifst1:ifst-1]
                ifst1,ilst=tools.firstnonspaceindex(substr)
                hsplfile[idummy-1]=substr[ifst1:ilst]
                ityphpar[idummy-1]=2
                typehpar[idummy-1]='SPHERICAL SPLINES'
                lmaxhor[idummy-1]=0
                ncoefhor[idummy-1]=ncoef
                for jj in range(ncoef):
                    arr=lines[ii].rstrip('\n').split(); ii=ii+1
                    ixlspl[jj,idummy-1]=int(arr[0]); xlaspl[jj,idummy-1]=arr[1]
                    xlospl[jj,idummy-1]=arr[2]; xraspl[jj,idummy-1]=arr[3]
        if line.startswith("STRU") and line[8] == ':':
            idummy=int(line[4:8])
            ihor=int(line[9:].rstrip('\n'))
            ihorpar[idummy-1]=ihor
            ncoef=ncoefhor[ihor-1]
            for jj in range(int(ncoef/6)):
                arr=lines[ii].rstrip('\n').split(); ii=ii+1
                coef[jj*6:(jj+1)*6,idummy-1]=[float(i) for i in arr]
            remain = ncoef % 6    
            arr=lines[ii].rstrip('\n').split(); ii=ii+1
            coef[(jj+1)*6:(jj+1)*6+remain,idummy-1]=[float(i) for i in arr]

    # Store the variables
    numvar=0; varstr=np.zeros(nmodkern, dtype='U40')
    ivarkern=np.zeros(nmodkern)
    for ii in np.arange(nmodkern):
        string=desckern[ii]
        #pdb.set_trace()
        for kk in np.arange(numvar):
            if varstr[kk] == string[:string.index(',')]:
                ivarkern[ii]=kk+1
        if ivarkern[ii] == 0:
            numvar=numvar+1
            varstr[numvar-1] = string[:string.index(',')]
            ivarkern[ii]=numvar

    # Save the relevant portions
    desckern = desckern[:nmodkern]
    ihorpar = ihorpar[:nmodkern]
    varstr = varstr[:numvar]
    coef = coef[:max(ncoefhor),:nmodkern].transpose() # to get it in a kernel * coeff format
    ixlspl = ixlspl[:max(ncoefhor),:].transpose() 
    xlaspl = xlaspl[:max(ncoefhor),:].transpose() 
    xlospl = xlospl[:max(ncoefhor),:].transpose() 
    xraspl = xraspl[:max(ncoefhor),:].transpose() 
    
    # Store in a dictionary
    model3d = {}
    model3d['refmodel']=refmodel; model3d['kerstr']=kerstr;model3d['nmodkern']=nmodkern
    model3d['desckern']=desckern; model3d['nhorpar']=nhorpar;model3d['hsplfile']=hsplfile
    model3d['ityphpar']=ityphpar; model3d['typehpar']=typehpar; model3d['lmaxhor']=lmaxhor
    model3d['ncoefhor']=ncoefhor; model3d['ixlspl']=ixlspl; model3d['xlaspl']=xlaspl
    model3d['xlospl']=xlospl; model3d['xraspl']=xraspl; model3d['ihorpar']=ihorpar
    model3d['ivarkern']=ivarkern; model3d['numvar']=numvar
    model3d['varstr']=varstr; model3d['coef']=coef
    model3d['crust']=crust; model3d['null_model']=null_model
    model3d['interpolant']=interpolant; model3d['cite']=cite
    model3d['shortcite']=shortcite; model3d['scaling']=scaling

    return model3d
    
def readensemble(filename):
    """Read .npz file containing a collection of models.

    Parameters
    ----------

    filename : An ensemble file

    """


    return 

def readprojections(type='radial'):
    """Read .npz file containing a collection of models.

    Parameters
    ----------

    filename : An file containing all projection matrices

    """


    return 
#####################
# Vertical basis parameter class that defines an unique combination of functions, their radial parameterization and any scaling

class radial_basis(object):
    '''
    A class for radial bases that defines a unique combination of parameters,
    their radial parameterization and any scaling that is used.
    
    Structure:
    ---------
    
    object.data: Contains the following fields that describe the radial basis.
        depths_in_km: depth array in km
        vercof: value of the bases evaluated at those depths
        dvercof: gradient of the bases evaluated at those depths
    
    object.metadata: Contains metadata for various calculations.
        name: to store a name for the radial_basis
        type: type of radial basis e.g. vbspl
        attributes: a dictionary containing variables used to define this particular type
                    e.g. knots for vbspl. Checked that these are defined using self.check.
    '''
    def __init__(self,name,type,attributes={},depths_in_km=np.arange(0.,6371.+1.)):
        self.data = {}
        self.data['depths_in_km'] = None
        self.data['vercof'] = None
        self.data['dvercof'] = None
        self.metadata = {}
        self.metadata = {'name':name,'type':type,'attributes':attributes}
        # Check if all required atributes are available
        self.check()
        # Evaluate the radial basis and store them in data
        self.eval_radial(depths_in_km,store=True)

    def add_attribute(self,key,value):
        """
        Add attributes needed by the radial basis
        
        Input parameters:
        ----------------
        
        key: string key name
        
        value: values corresponding to the key
        """
        self.metadata['attributes'][key] = value
        
    def check(self):
        """
        Checks that object contains all attributes required for evaluating a 
        particular basis set.
        """
        if self.metadata['type'] is 'vbspl':
            for key in ['knots']:
                try:
                    knots = self.metadata['attributes'][key]
                except:
                    print('Current attributes : ',self.metadata['attributes'].keys())
                    raise KeyError('Attribute '+key+' missing for radial basis type '+self.metadata['type'])
        else:
            raise TypeError('metadata type note defined in eval_radial %s' % self.metadata['type'])
        
    
    def readprojfile(self,projfile):
        """
        Reads a projection matrix file that goes between the radial bases.
        """    

    def eval_radial(self,depths_in_km,store=False):
        """
        Evaluates the radial bases at various depths.
        
        Input parameters:
        ----------------
        
        depths_in_km: depths where the radial parameteriation needs to be evaluated. 
        """  

        if isinstance(depths_in_km, (list,tuple,np.ndarray)):
            depths = np.asarray(depths_in_km)
        elif isinstance(depths, float):
            depths = np.asarray([depths_in_km])
        else:
            raise TypeError('depths must be list or tuple, not %s' % type(depths_in_km))

        # compute the radial parameteriation in specific depths
        if self.metadata['type'] is 'vbspl':
            knots = self.metadata['attributes']['knots']
            vercof, dvercof = tools.eval_vbspl(depths,knots)
        else:
            raise TypeError('metadata type note defined in eval_radial %s' % self.metadata['type'])
            
        # Store if needed
        if store:
            self.data['vercof'] = vercof
            self.data['dvercof'] = dvercof
            self.data['depths_in_km'] = depths
        else:
            return vercof,dvercof

    def project_boxdepth(self,depth_range):
        """
        Project from current vertical basis to a vertical boxcar basis
        depth_range is named numpy array of top and bottom depths
        """                 
        
        
#####################
# Horizontal basis parameter class that defines an unique combination of parameters, their radial parameterization and any scaling
# 3D model class
class lateral_basis(object):
    '''
    A class for radial bases that defines a unique combination of parameters,
    their radial parameterization and any scaling that is used.
    '''
    def __init__(self, name, type):
        """
        types : 'epix','ylm','sh','wavelet','slepians'
        """
        self.proj = {}
        self.metadata = {'name':name,'type':type,'attributes':{}}

    def addtypes(self, names, types):
        """
        types = ['ylm','sh','wavelet','slepians']
        """
        # check the type 
        if len(names) !=len(types): raise ValueError("len(names) !=len(types)")
        if isinstance(types,string_types): types = np.array(types) 
        for ii in np.arange(types.size):
            # if does not exist already`or not the same as self type
            if types[ii] not in self.proj.keys() and types[ii] != self.metadata['type']:         
                self.proj[types[ii]] = {}
                self.proj[types[ii]][to_name[ii]] = {'data':None,'attributes':{}}        
    
    def readprojfile(self,infile):
        """
        Reads a projection matrix file that evaluates the radial bases at various depths.
        """
        
        if (not os.path.isfile(infile)): raise IOError("Filename ("+infile+") does not exist. Use shell script print_projmatrix to create it.")
        nbytes = os.path.getsize(infile)

        cc = 0 #initialize byte counter
        ifswp = '' # Assuem that byte order is not be swapped unless elat is absurdly high

        with open(infile, "rb") as f:
            # preliminary metadata
            indata = f.read(4); cc = cc+4 # try to read iflag
            iflag = struct.unpack(ifswp+'i',indata)[0] # Read flag
            if iflag != 1: 
                ifswp = '!' # swap endianness from now on
                iflag = struct.unpack(ifswp+'i',indata)[0]
                if iflag != 1: sys.exit("Error: iflag != 1")
            self.metadata['from_type'] = struct.unpack('20s',f.read(20))[0].strip(); cc = cc+20
            pdb.set_trace()
            self.proj['to_type'] = struct.unpack('20s',f.read(20))[0].strip(); cc = cc+20
            #ndp = struct.unpack(ifswp+'i',f.read(4))[0]; cc = cc+4
            #npx = struct.unpack(ifswp+'i',f.read(4))[0]; cc = cc+4
            #nhorcum = struct.unpack(ifswp+'i',f.read(4))[0]; cc = cc+4

        
    def eval_lateral(self,lat,lon):
        """
        Evaluate radial basis at a depth interpolated from existing projection matrices.
        """    

    def project_lateral(self,lat,lon):
        """
        Project from current horizontal basis to another orthogonal basis 
        and return the coefficients.
        """    

#####################
# kernel set
class kernel_set(object):
    '''
    A class for kernel sets that define the G matrix for relating data d to model m, d=Gm
    '''

    def __init__(self,parameters,radial_basis,lateral_basis,indices):
        self.metadata ={}
        self.data = {}
        self.name = None
        self.type = None
        self.refmodel = None
        self.description = None
        if file is not None: self.readfile(file)


#####################
# 3D model class
class model3d(object):
    '''
    A class for 3D reference Earth models used in tomography
    '''

    def __init__(self,file=None,num_resolution=1,num_realization=1):
        self.metadata ={}
        self.data = {}
        for ii in np.arange(num_resolution): 
            self.metadata['resolution_'+str(ii)] = {'name':None,'coef':None}
            self.data['resolution_'+str(ii)] = {}
            for jj in np.arange(num_realization):
                self.data['resolution_'+str(ii)]['realization_'+str(jj)] = {'name':None,'coef':None}
        self.name = None
        self.type = None
        self.refmodel = None
        self.description = None
        if file is not None: self.readfile(file)
    
    def __str__(self):
        if self.name is not None:
            output = "%s is a three-dimensional model ensemble with %s resolution levels, %s realizations of %s type and %s as the reference model" % (self.name,len(self.metadata), len(self.data['resolution_0']),self.type,self.refmodel)
        else:
            output = "No three-dimensional model has been read into this model3d instance yet"
        return output
        
                
    def __copy__(self):
        cls = self.__class__
        result = cls.__new__(cls)
        result.__dict__.update(self.__dict__)
        return result

    def __deepcopy__(self, memo):
        cls = self.__class__
        result = cls.__new__(cls)
        memo[id(self)] = result
        for k, v in self.__dict__.items():
            setattr(result, k, deepcopy(v, memo))
        return result
      
    def add_realization(self,resolution=None,name=None,coef=None):
        """
        Added a set of realizations to the object. resolution is the tesselation level at
        which the instance is update with name and coeff (default: None).
        """      
        if resolution==None:
            resolution = len(self.data)
            for ii in np.arange(resolution):
                realization = len(self.data['resolution_'+str(ii)]) 
                self.data['resolution_'+str(ii)]['realization_'+str(realization)] = {'name':name,'coef':coef}
        else:
            if isinstance(resolution, int) :
                realization = len(self.data['resolution_'+str(resolution)])
                self.data['resolution_'+str(resolution)]['realization_'+str(realization)] = {'name':name,'coef':coef}    
            else:
                raise ValueError('Invalid resolution in add_realization')

    def add_resolution(self):
        """
        Added a resolution level to the object. num_realization is the number 
        of realizations of model coefficients within that object.
        """      
        num_resolution = len(self.data)
        self.metadata['resolution_'+str(num_resolution)] = None
        self.data['resolution_'+str(num_resolution)] = {}
        self.data['resolution_'+str(num_resolution)]['realization_0'] = {'name':None,'coef':None}

    def readfile(self,modelfile,resolution=0,realization=0,maxkern=300,maxcoeff=6000):
        """
        Reads a standard 3D model file. maxkern is the maximum number of radial kernels
        and maxcoeff is the maximum number of corresponding lateral basis functions.
        resolution and realization are the indices for the resolution level
        and the realization from a model ensemble (usually 0 if a single file)
        """    
        if (not os.path.isfile(modelfile)): raise IOError("Filename ("+modelfile+") does not exist")
    
        # read mean model   
        model=read3dmodelfile(modelfile)
    
        # Write to a dictionary
        metadata = {}
        metadata['kerstr'] = model['kerstr']; metadata['nmodkern'] = model['nmodkern']
        metadata['desckern'] = model['desckern']; metadata['nhorpar'] = model['nhorpar']
        metadata['hsplfile']=model['hsplfile']; metadata['typehpar']=model['typehpar']
        metadata['ityphpar']=model['ityphpar']; metadata['lmaxhor']=model['lmaxhor']
        metadata['ixlspl']=model['ixlspl']; metadata['xlaspl']=model['xlaspl']
        metadata['xlospl']=model['xlospl']; metadata['xraspl']=model['xraspl']
        metadata['ihorpar']=model['ihorpar']; metadata['ivarkern']=model['ivarkern']
        metadata['numvar']=model['numvar']; metadata['varstr']=model['varstr']
        metadata['ncoefhor']=model['ncoefhor']; metadata['reference1D']= model['refmodel']
        
        metadata['crust']=model['crust']; metadata['null_model']=model['null_model']
        metadata['interpolant']=model['interpolant']; metadata['cite']=model['cite']
        metadata['shortcite']=model['shortcite']; metadata['scaling']=model['scaling']
        
        self.data['resolution_'+str(resolution)]['realization_'+str(realization)]['name'] = ntpath.basename(modelfile)
        self.data['resolution_'+str(resolution)]['realization_'+str(realization)]['coef'] = sparse.csr_matrix(model['coef'])

        self.metadata['resolution_'+str(resolution)] = metadata
        self.name = ntpath.basename(modelfile)
        self.description = "Read from "+modelfile
        self.type = 'rem3d'
        
        return 

    def coeff2modelarr(self,resolution=[0],realization=0):
        """
        Convert the coeffiecient matrix from the file to a sparse model array. Add
        up all the resolutions if a list is provided.
        
        realization : index of the set of coefficients in an ensemble. Default is 0
        as there is only one set of coefficients when read from a model file.
        
        resolution : list of resolutions to include the the modelarray
        """
        if self.type != 'rem3d': raise NotImplementedError('model format ',self.type,' is not currently implemented in reference1D.coeff2modelarr')
        if self.name == None: raise ValueError("No three-dimensional model has been read into this model3d instance yet")
        
        if isinstance(resolution, (list,tuple,np.ndarray)):
            resolution = np.asarray(resolution)
        else:
            raise TypeError('resolution must be function or array, not %s' % type(resolution))
            
        # Loop over resolution levels, adding coefficients 
        for ir in range(len(resolution)): 
            try:
                coefficients =self.data['resolution_'+str(resolution[ir])]['realization_'+str(realization)]['coef'].toarray()
            # Loop over all kernel basis
                for ii in range(len(self.metadata['resolution_'+str(resolution[ir])]['ihorpar'])): 
                    # number of coefficients for this radial kernel
                    ncoef = self.metadata['resolution_'+str(resolution[ir])]['ncoefhor'][self.metadata['resolution_'+str(resolution[ir])]['ihorpar'][ii]-1]
                    # first radial kernel and first tesselation level
                    if ii == 0 and ir == 0: 
                        modelarr=coefficients[ii,:ncoef]
                    else:
                        modelarr=np.append(modelarr,coefficients[ii,:ncoef]) 
            except AttributeError: # 
                raise ValueError('resolution '+str(resolution[ir])+' and realization '+str(realization)+' not filled up yet.')
        modelarr = sparse.csr_matrix(modelarr) # Convert to sparse matrix
        modelarr = modelarr.T # take the transpose to make dot products easy 
        return modelarr
        
    def getradialattributes(self,parserfile='attributes.ini'):
        """
        Reads configuration file and get the basis attributes like knot depth for each 
        parameter in modelarray list of coefficients. parser is the output from 
        parser = ConfigObj(config) where config is the configuration *.ini file.
        """    
        if self.name == None: raise ValueError("No three-dimensional model has been read into this model3d instance yet")
        
        # Read configuration file to a configuration parser. This is to make this available on the fly
        filepath = tools.get_configdir(checkwrite=True) + '/'+parserfile
        if (not os.path.isfile(filepath)): raise IOError("Configuration file ("+filepath+") does not exist")
        parser = ConfigObj(filepath)
    
        for ll in np.arange(len(self.metadata)): # Loop over every resolution

            # Read the kernel set from the model3d dictionary 
            kerstr=self.metadata['resolution_'+str(ll)]['kerstr']

            # Read the basis
            temp = parser['Kernel_Set'][kerstr]['radial_knots']; radial_knots = []
            for ii in range(len(temp)): 
                temp2 = [float(i) for i in temp[ii].split(',')]
                radial_knots.append(temp2)

            # Clustering configuration
            radial_type = parser['Kernel_Set'][kerstr]['radial_type']            
        
            # Loop over all kernel basis
            knot_depth=[]
            for ii in range(len(self.metadata['resolution_'+str(ll)]['ihorpar'])): 
                ifound=0
                for jj in range(len(radial_type)):
                    if re.search(radial_type[jj],self.metadata['resolution_'+str(ll)]['desckern'][ii]):
                        index = int(self.metadata['resolution_'+str(ll)]['desckern'][ii].split(',')[-1]) - 1
                        knot_depth.append(radial_knots[jj][index]); ifound=1
                if ifound != 1: 
                    print("Warning: Did not find radial kernel knot depth in getradialattributes for "+self.metadata['resolution_'+str(ll)]['desckern'][ii]+". Setting to NaN to denote ignorance in clustering")
                    knot_depth.append(np.nan)
            # Stor in relevant variables
            self.metadata['resolution_'+str(ll)]['knot_depth']=np.array(knot_depth)
            self.metadata['resolution_'+str(ll)]['description']=parser['Kernel_Set'][kerstr]['description']
            self.metadata['resolution_'+str(ll)]['scaling']=parser['Kernel_Set'][kerstr]['scaling']

        return 
            
    def readprojmatrix(self,lateral_basis):
        """
        Reads Projection matrix created by plot_3dmod_pm. 
        lateral_basis can be M362 or pixel1
        """    
        if self.name == None: raise ValueError("No three-dimensional model has been read into this model3d instance yet")

        #read all the bytes to indata
        outfile = self.name+'.'+lateral_basis+'.proj.bin.h5'
        infile = self.name+'.'+lateral_basis+'.proj.bin'
    
        xlat=[];xlon=[];area=[];deptharr=[]
        cc = 0 #initialize byte counter
        ifswp = '' # Assuem that byte order is not be swapped unless elat is absurdly high

        if (not os.path.isfile(outfile)): 
            if (not os.path.isfile(infile)): raise IOError("Filename ("+infile+") does not exist. Use shell script plot_3dmod_pm64 to create it.")
            nbytes = os.path.getsize(infile)
            print("....writing "+outfile)
            with open(infile, "rb") as f:
                # preliminary metadata
                indata = f.read(4); cc = cc+4 # try to read iflag
                iflag = struct.unpack(ifswp+'i',indata)[0] # Read flag
                if iflag != 1: 
                    ifswp = '!' # swap endianness from now on
                    iflag = struct.unpack(ifswp+'i',indata)[0]
                    if iflag != 1: sys.exit("Error: iflag != 1")
                ndp = struct.unpack(ifswp+'i',f.read(4))[0]; cc = cc+4
                npx = struct.unpack(ifswp+'i',f.read(4))[0]; cc = cc+4
                nhorcum = struct.unpack(ifswp+'i',f.read(4))[0]; cc = cc+4
                for jj in np.arange(npx):
                    xlat.append(struct.unpack(ifswp+'f',f.read(4))[0]); cc = cc+4
                    xlontemp = struct.unpack(ifswp+'f',f.read(4))[0]; cc = cc+4
                    # Change from -180 to 180 limits to be compatible with model3d format
                    if xlontemp > 180: xlontemp = xlontemp - 360.
                    xlon.append(xlontemp)
                    area.append(struct.unpack(ifswp+'f',f.read(4))[0]); cc = cc+4
                # loop by deptharr
                projarr={};refstrarr=[];refvalarr={}
                for ii in np.arange(ndp): 
                    deptharr.append(struct.unpack(ifswp+'f',f.read(4))[0]); cc = cc+4
                    for jj in np.arange(npx):
                        if jj % (npx/5) == 0:
                            print("deptharr # "+str(ii+1)+" out of "+str(ndp)+", pixel # "+str(jj+1)+" out of "+str(npx))
                        neval = struct.unpack(ifswp+'i',f.read(4))[0]; cc = cc+4
                        for kk in np.arange(neval):
                            refstr = struct.unpack('80s',f.read(80))[0].strip(); cc = cc+80
                            refval=struct.unpack(ifswp+'f',f.read(4))[0]; cc = cc+4
                            if ii==0 and jj==0: refstrarr.append(refstr)
                            if jj==0: refvalarr[ii,kk]=refval
                            iloop=struct.unpack(ifswp+'i',f.read(4))[0]; cc = cc+4
                            coeirow=[];proja=[]
                            for ll in np.arange(iloop):
                                coeirow.append(struct.unpack(ifswp+'i',f.read(4))[0]); cc = cc+4
                                proja.append(struct.unpack(ifswp+'f',f.read(4))[0]); cc = cc+4
                            coeirow=np.array(coeirow)
                            proja=np.array(proja)
                            try:
                                projarr[ii,kk]=projarr[ii,kk]+sparse.csr_matrix( (proja,(np.ones_like(coeirow)*jj,coeirow-1)), shape=(npx,nhorcum))
                            except KeyError:
                                projarr[ii,kk]=sparse.csr_matrix( (proja,(np.ones_like(coeirow)*jj,coeirow-1)), shape=(npx,nhorcum))
            if cc != nbytes: sys.exit("Error: number of bytes read "+str(cc)+" do not match expected ones "+str(nbytes))
            deptharr=np.array(deptharr); refstrarr=np.array(refstrarr)
            # save grid
            namelist = ['xlat', 'xlon', 'area']
            namelist = [str(name) for name in namelist]
            formatlist=['f8','f8','f8']
            xlat=np.array(xlat); xlon=np.array(xlon); area=np.array(area)
            results = [xlat, xlon, area]        
            results = map(list, zip(*results))
            dtype = dict(names = namelist, formats=formatlist)     
            grid = np.array([tuple(x) for x in results],dtype=dtype)
            model = self.name
                        
            h5f = h5py.File(outfile,'w')
            h5f.attrs["infile"] = np.string_(ntpath.basename(infile))
            h5f.attrs["ndp"] = ndp
            h5f.attrs["npx"] = npx
            h5f.attrs["nhorcum"] = nhorcum
            h5f.attrs["neval"] = neval
            h5f.attrs["deptharr"] = deptharr
            h5f.attrs["refstrarr"] = refstrarr
            io.store_numpy_hdf(h5f,'grid',grid)
            h5f.attrs["model"] = np.string_(model)
            h5f.attrs["param"] = np.string_(lateral_basis)
            
            for ii in np.arange(len(deptharr)):
                for jj in np.arange(len(refstrarr)):
                    proj = h5f.create_group("projection/depth_"+str(ii)+ "/refstr_"+str(jj))
                    proj.attrs['refvalue']=refvalarr[ii,jj]
                    io.store_sparse_hdf(h5f,"projection/depth_"+str(ii)+ "/refstr_"+str(jj),projarr[ii,jj])
            h5f.close()   
        else:
            print("....reading "+outfile)
            h5f = h5py.File(outfile,'r')
            ndp=h5f.attrs['ndp']; npx=h5f.attrs['npx']; nhorcum=h5f.attrs['nhorcum']
            neval=h5f.attrs['neval']; deptharr=h5f.attrs['deptharr']
            refstrarr=h5f.attrs['refstrarr']; grid = io.load_numpy_hdf(h5f,'grid') 
            xlat=grid['xlat']; xlon=grid['xlon']; area=grid['area']
            model=h5f.attrs['model']; param=h5f.attrs['param']
            
            # Always read the following from hdf5 so projarr is list ofsparsehdf5-fast I/O
            projarr={};refvalarr={}
            for ii in np.arange(len(deptharr)):
                for jj in np.arange(len(refstrarr)):
                    proj = h5f["projection/depth_"+str(ii)+ "/refstr_"+str(jj)]
                    refvalarr[ii,jj] = proj.attrs['refvalue']
                    projarr[ii,jj] = io.load_sparse_hdf(h5f,"projection/depth_"+str(ii)+ "/refstr_"+str(jj))
            h5f.close()  
     
        # Write to a dictionary
        projection = {}
        projection['ndp']=ndp; projection['npx']=npx; projection['nhorcum']=nhorcum; 
        projection['neval']=neval; projection['deptharr']=deptharr; projection['refstrarr']=refstrarr
        projection['xlat']=xlat; projection['xlon']=xlon; projection['area']=area
        projection['refvalarr']=refvalarr; projection['projarr']=projarr       
        projection['model']=model; projection['param']=lateral_basis         
        return projection

    def getprojmatrix(self,to_name='epix',depths = [30.,50.]):
        """
        Get the projection matrix from a lateral basis to another and for particular depths  
        """    
        if self.name == None: raise ValueError("No three-dimensional model has been read into this model3d instance yet")
        
        # Get the radial projection file
        projfile,exists = tools.get_projections(type='radial')
        
        pdb.set_trace()
        
     
        # Write to a dictionary
        projection = {}
        projection['ndp']=ndp; projection['npx']=npx; projection['nhorcum']=nhorcum; 
        projection['neval']=neval; projection['deptharr']=deptharr; projection['refstrarr']=refstrarr
        projection['xlat']=xlat; projection['xlon']=xlon; projection['area']=area
        projection['refvalarr']=refvalarr; projection['projarr']=projarr       
        projection['model']=model; projection['param']=lateral_basis         
        return projection


    def getprojtimesmodel(self,projection,variable,depth,realization=0):
        """
        Projection matrix multiplied by model ensemble. Choses the nearest depth available for the projection.
        """    
        if self.name == None: raise ValueError("No three-dimensional model has been read into this model3d instance yet")

        modelarr = self.coeff2modelarr(realization=realization)
        # Select appropriate arrays from projection matrix, read from file
        projarr = projection['projarr']; refstrarr = projection['refstrarr']; deptharr = projection['deptharr']  
    
        varindex = np.where(refstrarr==variable)[0]
        absdiff=abs(deptharr-depth)
        # Find the nearest depth
        depindex = absdiff.argmin()
        if min(absdiff) > 0. :
            print ("No unique depth found in the projection matrix. Choosing the nearest available depth "+str(deptharr[depindex]))
        modelselect=projarr[depindex,varindex[0]]*modelarr    
        return modelselect,deptharr[depindex]

    def printsplinefiles(self):
        """
        Prints out the splines knots into a file.
    
        Parameters
        -----------
    
        model3d : The model object from read3dmodelfile
    
        """
        if self.name == None: raise ValueError("No three-dimensional model has been read into this model3d instance yet")
        for ii in np.arange(len(self.metadata)):
        
            ifindspline=np.where(self.metadata['resolution_'+str(ii)]['typehpar']=='SPHERICAL SPLINES')[0]
            for ifind in ifindspline:
                filename=self.metadata['resolution_'+str(ii)]['hsplfile'][ifind]
                arr = np.vstack([self.metadata['resolution_'+str(ii)]['xlospl'][ifind],self.metadata['resolution_'+str(ii)]['xlaspl'][ifind],self.metadata['resolution_'+str(ii)]['xraspl'][ifind]]).transpose()
                np.savetxt(filename,arr, fmt='%7.3f %7.3f %7.3f')   
                print(".... written "+filename)
        return


    def plotslices(self,lateral_basis='pixel1',dbs_path='~/dbs',x=0,percent_or_km='%',colormin = -6.,colormax=6.,depth=None):
        """
        Plots interactively a model slice of a variable at a given depth till an 
        invalid depth is input by the user
    
        Parameters
        ----------
        model3d : the model dictionary read by read3dmodelfile
        
        param : lateral parameterization dictionary read by readprojmatrix
        
        x,percent_or_km, colormin,colormax,depth : plotting options for jupyter 
                                                   instead of interactive input
        """    
        # Select appropriate modelarray m
        modelarr = self.coeff2modelarr() # convert to modelarr of d = G*m
    
        # Select appropriate arrays from projection matrix, read from file
        projection = self.readprojmatrix(lateral_basis)
        projarr = projection['projarr']; refstrarr = projection['refstrarr']; deptharr = projection['deptharr']  
        xlat = projection['xlat']; xlon = projection['xlon']
    
        # select models based on parameter and depth desired
        new_figure='y'  # flag for done
        while (new_figure =='y' or new_figure == 'Y'):
            plt.ion()
            fig=plt.figure() 
            try: 
                subplotstr = input("Provide rows and colums of subplots - default  is 1 1:")
                subploty,subplotx = int(subplotstr.split()[0]),int(subplotstr.split()[1])
            except (ValueError,IndexError,SyntaxError,EOFError):
                subploty = 1; subplotx=1

            flag=0  # flag for depth
            while (flag < subploty*subplotx):
                flag=flag+1
                try:
                    for ii in np.arange(len(refstrarr)): print(ii,refstrarr[ii])
                    try:
                        x = int(input("Select variable to plot - default is 0:"))
                    except (ValueError,EOFError):
                        x = x
                    try:
                        depth = float(input("Select depth - select any value for topography ["+str(min(deptharr))+"-"+str(max(deptharr))+"] :"))
                    except (ValueError,EOFError):
                        if depth is None:
                            depth = min(deptharr)
                        else:
                            depth = depth
                    if depth < min(deptharr) or depth > max(deptharr):
                        flag=flag-1
                    else:
                        modeleselect,_ = self.getprojtimesmodel(projection,variable=refstrarr[x],depth=depth)
                        try:
                            percent_or_km = input("Is the value in percentage or km or percentage -default is % [km/%]:")
                        except (EOFError):
                            percent_or_km = percent_or_km
                        if percent_or_km == '': percent_or_km = '%'                            
                        if percent_or_km == '%': 
                            modelarray = modeleselect.toarray().flatten()*100. # In Percent assuming elastic parameters
                        else:
                            modelarray = modeleselect.toarray().flatten()

                        # Get limits for colorbar
                        try: 
                            colorstr = input("Input two values for minimum and maximum values of colorbar - default is -6 6:")
                            colormin,colormax = float(colorstr.split()[0]),float(colorstr.split()[1])
                        except (ValueError,IndexError,EOFError):
                            colormin = colormin; colormax=colormax
            
                        # Plot the model
                        test = np.vstack((xlat,xlon,modelarray)).transpose()
                        dt = {'names':['lat', 'lon', 'val'], 'formats':[np.float, np.float, np.float]}
                        plotmodel = np.zeros(len(test), dtype=dt)
                        plotmodel['lat'] = test[:,0]; plotmodel['lon'] = test[:,1]; plotmodel['val'] = test[:,2]
                        ax=fig.add_subplot(subploty,subplotx,flag)
                        plots.globalmap(ax,plotmodel,colormin,colormax,dbs_path=dbs_path, colorlabel='Anomaly '+'(in '+percent_or_km+')' if percent_or_km!='' else 'Anomaly', grid=[30.,90.],gridwidth=0,projection='robin',lat_0=0, lon_0=150., colorpalette='rem3d',colorcontour=21)
                        ax.set_title(refstrarr[x]+' at '+str(depth)+' km.' if 'Topo' not in refstrarr[x] and 'topo' not in refstrarr[x] else refstrarr[x])
                        fig.canvas.draw() 
                except SyntaxError:
                    flag=flag-1
            try:
                new_figure = input("Another figure? y/n:")
            except (EOFError):
                new_figure = 'n'
    
        return 

#####################
# 1D model class

=======
#####################
# 1D model class

>>>>>>> 8aa6721f
class reference1D(object):
    '''
    A class for 1D reference Earth models used in tomography
    '''

<<<<<<< HEAD
    def __init__(self,file=None):
=======
    def __init__(self):
>>>>>>> 8aa6721f
        self.__nlayers__ = None
        self.data = None
        self.metadata = {}
        self.name = None
        self.radius_max = None
<<<<<<< HEAD
        if file is not None: 
            self.read(file)
            self.get_Love_elastic()
            self.get_discontinuity()
=======
>>>>>>> 8aa6721f
    
    def __str__(self):
        if self.data is not None and self.__nlayers__ > 0:
            output = "%s is a one-dimensional model with %s layers and radius up to %s km" % (self.name, self.__nlayers__,self.radius_max/1000.)
        else:
            output = "No model has been read into this reference1D instance yet"
        return output
            
    def read(self,file,fmt='card'):
        '''
        Read a card deck file used in OBANI. Other formats not ready yet
        '''
        if fmt=='card':
            names=['radius','rho','vpv','vsv','Qkappa','Qmu','vph','vsh','eta']
            formats=[np.float for ii in range(len(names))]
            modelarr = np.genfromtxt(file,dtype=None,comments='#',skip_header=3,
            names=names)
<<<<<<< HEAD
            # Add depth assuming model describes from Earth center to surface
            names.append('depth'); formats.append(np.float)
            modelarr=append_fields(modelarr, 'depth', np.max(modelarr['radius'])-modelarr['radius'], usemask=False)
=======
>>>>>>> 8aa6721f
            self.metadata['attributes'] = names
            self.metadata['description'] = 'Read from '+file
            self.metadata['filename'] = file
            self.name = ntpath.basename(file)
        else:
            raise NotImplementedError('model format ',fmt,' is not currently implemented in reference1D.read')

        self.__nlayers__ = len(modelarr['radius'])
        # Create data array
        Model1D_Attr = np.dtype([(native_str(names[ii]),formats[ii]) for ii in range(len(names))])
        self.data = np.zeros(self.__nlayers__,dtype=Model1D_Attr)
        self.data['radius'] = modelarr['radius']
<<<<<<< HEAD
        self.data['depth'] = modelarr['depth']
=======
>>>>>>> 8aa6721f
        self.data['rho'] = modelarr['rho']
        self.data['vpv'] = modelarr['vpv']
        self.data['vsv'] = modelarr['vsv']
        self.data['Qkappa'] = modelarr['Qkappa']
        self.data['Qmu'] = modelarr['Qmu']
        self.data['vph'] = modelarr['vph']
        self.data['vsh'] = modelarr['vsh']
        self.data['eta'] = modelarr['eta']
        self.radius_max = np.max(self.data['radius'])
<<<<<<< HEAD
        
=======
>>>>>>> 8aa6721f

    def get_Love_elastic(self):
        '''
        Get the Love parameters and Voigt averaged elastic properties with depth
<<<<<<< HEAD
        
        A,C,N,L,F: anisotropy elastic Love parameters
        kappa: bulk modulus
        mu: shear modulus
        vphi: bulk sound velocity
        xi: shear anisotropy ratio
        phi: P anisotropy ratio
        Zs, Zp: S and P impedances
        '''
        if self.data is not None and self.__nlayers__ > 0:
            # Add metadata
            self.metadata['attributes'].append(['A','C','N','L','F','vp','vs','vphi','xi','phi','Zp','Zs'])
            
            # Add data fields
=======
        '''
        if self.data is not None and self.__nlayers__ > 0:
>>>>>>> 8aa6721f
            self.data=append_fields(self.data, 'A', self.data['rho']*self.data['vph']**2 , usemask=False)
            self.data=append_fields(self.data, 'C', self.data['rho']*self.data['vpv']**2 , usemask=False)
            self.data=append_fields(self.data, 'N', self.data['rho']*self.data['vsh']**2 , usemask=False)
            self.data=append_fields(self.data, 'L', self.data['rho']*self.data['vsv']**2 , usemask=False)
            self.data=append_fields(self.data, 'F', self.data['eta']*(self.data['A']-2.*self.data['L']) , usemask=False)
            self.data=append_fields(self.data, 'kappa', (4.0*(self.data['A']+self.data['F']-self.data['N'])+self.data['C'])/9. , usemask=False)
            self.data=append_fields(self.data, 'mu', (self.data['A']+self.data['C']-2.*self.data['F']+5.*self.data['N']+6.*self.data['L'])/15. , usemask=False)
            self.data=append_fields(self.data, 'vp', np.sqrt(np.divide((self.data['kappa']+4.*self.data['mu']/3.),self.data['rho'])) , usemask=False)
            self.data=append_fields(self.data, 'vs', np.sqrt(np.divide(self.data['mu'],self.data['rho'])) , usemask=False)
<<<<<<< HEAD
            self.data=append_fields(self.data, 'vphi', np.sqrt(np.divide(self.data['kappa'],self.data['rho'])) , usemask=False)
=======
>>>>>>> 8aa6721f
            with np.errstate(divide='ignore', invalid='ignore'): # Ignore warning about dividing by zero
                xi = np.power(np.divide(self.data['vsh'],self.data['vsv']),2)
            self.data=append_fields(self.data, 'xi', xi , usemask=False)
            self.data=append_fields(self.data, 'phi', np.power(np.divide(self.data['vpv'],self.data['vph']),2) , usemask=False)
<<<<<<< HEAD
            self.data=append_fields(self.data, 'Zp', self.data['vp']*self.data['rho'], usemask=False)
            self.data=append_fields(self.data, 'Zs', self.data['vs']*self.data['rho'], usemask=False)
        else:
            raise ValueError('reference1D object is not allocated')

    def get_discontinuity(self):
        '''
        Get values, average values and contrasts at discontinuities
        
        Output:
        ------
        
        Returns a structure self.metadata['disc'] that has three arrays:
        
        delta: containing absolute difference in attributes between smaller/larger radii 
        average: containing absolute average attributes between smaller/larger radii
        contrasts: containing contrast in attributes (in %)
        '''
        
        disc_depths = [item for item, count in Counter(self.data['depth']).items() if count > 1]
        disc = {}
# Create a named array for discontinuities
        disc['delta'] = np.zeros(len(np.unique(disc_depths)),dtype=self.data.dtype)
        disc['contrast'] = np.copy(disc['delta']);disc['average'] = np.copy(disc['delta'])
        
        icount  = 0
        for depth in np.unique(disc_depths):
            sel = self.data[np.where(self.data['depth']==depth)]
            for field in self.data.dtype.names:
                if field == 'radius' or field == 'depth':
                    disc['delta'][field][icount] = sel[0][field]
                    disc['average'][field][icount] = sel[0][field]
                    disc['contrast'][field][icount] = sel[0][field]
                else:
                    disc['delta'][field][icount] = sel[0][field]-sel[1][field] 
                    disc['average'][field][icount] = 0.5*(sel[0][field]+sel[1][field])
                    disc['contrast'][field][icount] = abs(disc['delta'][field][icount]) / disc['average'][field][icount]*100.
            icount = icount+1
        self.metadata['discontinuities'] = disc


=======
        else:
            raise ValueError('reference1D object is not allocated')

>>>>>>> 8aa6721f
    def get_custom_parameter(self,parameters):
        '''
        Get the arrays of custom parameters defined in various Earth models
        '''
        if self.data is not None and self.__nlayers__ > 0:
            # convert to array for ease of looping
<<<<<<< HEAD
            if isinstance(parameters,string_types): parameters = np.array([parameters]) 
            
            for ii in np.arange(parameters.size):
                if 'SH-SV' in parameters[ii]:
                    self.data=append_fields(self.data, parameters[ii], self.data['vsh'] - self.data['vsv'] , usemask=False)
                elif 'PH-PV' in parameters[ii]:
                    self.data=append_fields(self.data, parameters[ii], self.data['vph'] - self.data['vpv'] , usemask=False)
                elif '(SH+SV)*0.5' in parameters[ii]:
                    self.data=append_fields(self.data, parameters[ii], (self.data['vsh'] + self.data['vsv'])/2. , usemask=False)
                elif '(PH+PV)*0.5' in parameters[ii]:
                    self.data=append_fields(self.data, parameters[ii], (self.data['vph'] + self.data['vpv'])/2. , usemask=False)
                elif 'dETA/ETA' in parameters[ii]:
                    self.data=append_fields(self.data, parameters[ii], self.data['eta'] , usemask=False)
                elif 'dRHO/RHO' in parameters[ii]:
                    self.data=append_fields(self.data, parameters[ii], self.data['rho'] , usemask=False)                
                else:
                    raise NotImplementedError('parameter ',parameters[ii],' is not currently implemented in reference1D.get_custom_parameter')
=======
            if isinstance(parameters,string_types): parameters = np.array(parameters) 
            
            for parameter in parameters:
                if 'SH-SV' in parameter:
                    self.data=append_fields(self.data, parameter, self.data['vsh'] - self.data['vsv'] , usemask=False)
                elif 'PH-PV' in parameter:
                    self.data=append_fields(self.data, parameter, self.data['vph'] - self.data['vpv'] , usemask=False)
                elif '(SH+SV)*0.5' in parameter:
                    self.data=append_fields(self.data, parameter, (self.data['vsh'] + self.data['vsv'])/2. , usemask=False)
                elif '(PH+PV)*0.5' in parameter:
                    self.data=append_fields(self.data, parameter, (self.data['vph'] + self.data['vpv'])/2. , usemask=False)
                elif 'dETA/ETA' in parameter:
                    self.data=append_fields(self.data, parameter, self.data['eta'] , usemask=False)
                elif 'dRHO/RHO' in parameter:
                    self.data=append_fields(self.data, parameter, self.data['rho'] , usemask=False)                
                else:
                    raise NotImplementedError('parameter ',parameter,' is not currently implemented in reference1D.get_custom_parameter')
>>>>>>> 8aa6721f
        else:
            raise ValueError('reference1D object is not allocated')

    def evaluate_at_depth(self,depth_in_km,parameter='vs',interpolation='linear'):   
        '''
        Get the values of a parameter at a given depth
        '''
        values=None
        if self.data is not None and self.__nlayers__ > 0:
            if parameter in self.data.dtype.names:
                values = self.data[parameter]
                depth_array = (6371000. - self.data['radius'])/1000. # in km
                # Sort to make interpolation possible
                indx = depth_array.argsort()
                # convert to array for ease of looping
                if isinstance(depth_in_km,float) or isinstance(depth_in_km,int): depth_in_km = np.array(depth_in_km) 
                values = griddata(depth_array[indx], values[indx], depth_in_km, method=interpolation)
            else:
                raise ValueError('parameter '+parameter+' not defined in array')
        else:
            raise ValueError('reference1D object is not allocated')
        return values

    def to_TauPmodel(self,fmt='tvel'):
        '''
        Writes a model file that is compatible with TauP.
        file format options 'tvel' and 'nd'.

        Note: TauP can't handle zero shear velocity in the ocean layer...
<<<<<<< HEAD
          To work around this, zero values an ocean layer will be written 
          as 1e-4.
=======
>>>>>>> 8aa6721f
        '''
        if self.data is not None and self.__nlayers__ > 0:
            model_name = self.name
            f = open(model_name+'.tvel','w')
<<<<<<< HEAD
            f.write('{} - P\n'.format(model_name))
            f.write('{} - S\n'.format(model_name))

            for i in range(0,len(self.data)):
                f.write('{:2.4f}   {:2.4f}   {:2.4f}    {:2.4f}\n'.format(
                   (self.radius_max - self.data['radius'][::-1][i]) / 1000.0,
                   self.data['vp'][::-1][i] / 1000.0,
                   self.data['vs'][::-1][i] / 1000.0,
=======
            f.write(u'{} - P\n'.format(model_name))
            f.write(u'{} - S\n'.format(model_name))

            for i in range(0,len(self.data)):
                f.write(u'{:<10.4f} {:<10.4f} {:<10.4f} {:<10.4f}\n'.format(
                   (self.radius_max - self.data['radius'][::-1][i]) / 1000.0,
                   self.data['vpv'][::-1][i] / 1000.0,
                   self.data['vsv'][::-1][i] / 1000.0,
>>>>>>> 8aa6721f
                   self.data['rho'][::-1][i] / 1000.0))       
            f.close()
        else:
            raise ValueError('reference1D object is not allocated')

<<<<<<< HEAD
=======
        if self.data['vpv'][-1] == 0 or self.data['vsv'][-1] == 0:
            raise Warning('zero velocity layer detected at surface ...\n \
                      TauP raytracing may not work')
>>>>>>> 8aa6721f

    def to_axisem(self,anelastic=True,anisotropic=True):
        '''
         Write 1D model to be used as an external model in axisem
        '''
        if self.data is not None and self.__nlayers__ > 0:
            model_name = self.name
<<<<<<< HEAD
=======
            #f = open(model_name+'.bm','w',encoding='utf-8')
>>>>>>> 8aa6721f
            f = open(model_name+'.bm','w')
            n_discon = 0

            if anelastic:
<<<<<<< HEAD
                f.write('ANELASTIC     T\n')
            else:
                f.write('ANELASTIC     F\n')

            if anisotropic:
                f.write('ANISOTROPIC     T\n')
            else:
                f.write('ANISOTROPIC     F\n')

            f.write('UNITS      m\n')

            if anisotropic:
                f.write('COLUMNS   radius    rho    vpv    vsv    qka    qmu    vph    vsh    eta\n')

            for i in range(0,len(self.data)):
                f.write('{}    {}    {}    {}    {}    {}    {}    {}    {}\n'.format(
=======
                #f.write(unicode('ANELASTIC     T\n'))
                f.write(u'ANELASTIC     T\n')
            else:
                #f.write(unicode('ANELASTIC     F\n'))
                f.write(u'ANELASTIC     F\n')

            if anisotropic:
                #f.write(unicode('ANISOTROPIC     T\n'))
                f.write(u'ANISOTROPIC     T\n')
            else:
                #f.write(unicode('ANISOTROPIC     F\n'))
                f.write(u'ANISOTROPIC     F\n')

            #f.write(unicode('UNITS      m\n'))
            f.write(u'UNITS      m\n')

            if anisotropic:
                #f.write(unicode('COLUMNS   radius    rho    vpv    vsv    qka    qmu    vph    vsh    eta\n'))
                f.write(u'COLUMNS   radius    rho    vpv    vsv    qka    qmu    vph    vsh    eta\n')

            for i in range(0,len(self.data)):
                f.write(u'{:<12.2f} {:<12.2f} {:<12.2f} {:<12.2f} {:<12.2f} {:<12.2f} {:<12.2f} {:<12.2f} {:<12.2f}\n'.format(
>>>>>>> 8aa6721f
                self.data['radius'][::-1][i],
                self.data['rho'][::-1][i],
                self.data['vpv'][::-1][i],
                self.data['vsv'][::-1][i],
                self.data['Qkappa'][::-1][i],
                self.data['Qmu'][::-1][i],
                self.data['vph'][::-1][i],
                self.data['vsh'][::-1][i],
                self.data['eta'][::-1][i]) )

                if i < len(self.data)-1 and self.data['radius'][::-1][i] == self.data['radius'][::-1][i+1]:
                    depth_here = (self.radius_max - self.data['radius'][::-1][i]) / 1000.0 
                    n_discon += 1
<<<<<<< HEAD
                    f.write('#    Discontinuity {}, depth {:6.2f} km\n'.format(n_discon,depth_here))
=======
                    f.write(u'#    Discontinuity {}, depth {:6.2f} km\n'.format(n_discon,depth_here))
>>>>>>> 8aa6721f
        else:
            raise ValueError('reference1D object is not allocated')
            
    def plot(self,figuresize=[7,12],height_ratios=[2, 2, 1],ifshow=True,outfile='.png'):
        """ 
        Plot the cards array in a PREM like plot
        """
        depthkmarr = (6371000. - self.data['radius'])/1000. # in km
        #Set default fontsize for plots
<<<<<<< HEAD
        plots.updatefont(10)
=======
        plots.updatefont(None,10)
>>>>>>> 8aa6721f
        fig = plt.figure(1, figsize=(figuresize[0],figuresize[1]))
        gs = gridspec.GridSpec(3, 1, height_ratios=height_ratios) 
        fig.patch.set_facecolor('white')
        ax01=plt.subplot(gs[0])
        ax01.plot(depthkmarr,self.data['rho']/1000.,'k')
        ax01.plot(depthkmarr,self.data['vsv']/1000.,'b')
        ax01.plot(depthkmarr,self.data['vsh']/1000.,'b:')
        ax01.plot(depthkmarr,self.data['vpv']/1000.,'r')
        ax01.plot(depthkmarr,self.data['vph']/1000.,'r:')
        mantle=np.where( depthkmarr < 2891.)
        ax01.plot(depthkmarr[mantle],self.data['eta'][mantle],'g')
        ax01.set_xlim([0., 6371.])
        ax01.set_ylim([0, 14])
    
        majorLocator = MultipleLocator(2)
        majorFormatter = FormatStrFormatter('%d')
        minorLocator = MultipleLocator(1)
        ax01.yaxis.set_major_locator(majorLocator)
        ax01.yaxis.set_major_formatter(majorFormatter)
        # for the minor ticks, use no labels; default NullFormatter
        ax01.yaxis.set_minor_locator(minorLocator)
        
        majorLocator = MultipleLocator(2000)
        majorFormatter = FormatStrFormatter('%d')
        minorLocator = MultipleLocator(1000)
        ax01.xaxis.set_major_locator(majorLocator)
        ax01.xaxis.set_major_formatter(majorFormatter)
        # for the minor ticks, use no labels; default NullFormatter
        ax01.xaxis.set_minor_locator(minorLocator)
        ax01.set_ylabel('Velocity (km/sec), density (g/cm'+'$^3$'+') or '+'$\eta$')
        
        for para,color,xloc,yloc in [("$\eta$",'g',1500.,2.),("$V_S$",'b',1500.,7.8),("$V_P$",'r',1500.,13.5),("$\\rho$",'k',1500.,4.5),("$V_P$",'r',4000.,9.2),("$\\rho$",'k',4000.,12.5),("$V_S$",'b',5500.,4.5)]:
            ax01.annotate(para,color=color,
            xy=(3, 1), xycoords='data',
            xytext=(xloc/6371., yloc/14.), textcoords='axes fraction',
            horizontalalignment='left', verticalalignment='top')


        ax11=plt.subplot(gs[1])
        top1000km=np.where( depthkmarr < 1000.)
        ax11.plot(depthkmarr[top1000km],self.data['rho'][top1000km]/1000.,'k')
        ax11.plot(depthkmarr[top1000km],self.data['vsv'][top1000km]/1000.,'b')
        ax11.plot(depthkmarr[top1000km],self.data['vsh'][top1000km]/1000.,'b:')
        ax12 = ax11.twinx()
        ax12.plot(depthkmarr[top1000km],self.data['vpv'][top1000km]/1000.,'r')
        ax12.plot(depthkmarr[top1000km],self.data['vph'][top1000km]/1000.,'r:')
        ax11.plot(depthkmarr[top1000km],self.data['eta'][top1000km],'g')
        ax11.set_xlim([0., 1000.])
        ax11.set_ylim([0, 7])
        ax12.set_xlim([0., 1000.])
        ax12.set_ylim([-2, 12])        
        ax11.set_ylabel('Shear velocity (km/sec), density (g/cm'+'$^3$'+') or '+'$\eta$')
        ax12.set_ylabel('Compressional velocity (km/sec)')
        for para,color,xloc,yloc in [("$\eta$",'g',150.,1.),("$V_{S}$",'b',150.,4.3),("$V_{P}$",'r',120.,5.5),("$\\rho$",'k',150.,3.8)]:
            ax11.annotate(para,color=color,
            xy=(3, 1), xycoords='data',
            xytext=(xloc/1000., yloc/7.), textcoords='axes fraction',
            horizontalalignment='left', verticalalignment='top')
        ax12.set_yticks(np.arange(6, 14, step=2))
        majorLocator = MultipleLocator(200)
        majorFormatter = FormatStrFormatter('%d')
        minorLocator = MultipleLocator(100)
        ax11.xaxis.set_major_locator(majorLocator)
        ax11.xaxis.set_major_formatter(majorFormatter)
        # for the minor ticks, use no labels; default NullFormatter
        ax11.xaxis.set_minor_locator(minorLocator)

        
        ax21=plt.subplot(gs[2], sharex=ax11)
        with np.errstate(divide='ignore', invalid='ignore'): # Ignore warning about dividing by zero
            anisoVs=(self.data['vsh']-self.data['vsv'])*200./(self.data['vsh']+self.data['vsv'])
        anisoVp=(self.data['vph']-self.data['vpv'])*200./(self.data['vph']+self.data['vpv'])
        ax21.plot(depthkmarr[top1000km],anisoVs[top1000km],'b')
        ax21.plot(depthkmarr[top1000km],anisoVp[top1000km],'r')
        ax21.set_ylim([0, 4])        
<<<<<<< HEAD
        ax21.set_xlim([0., 1000.])
=======
>>>>>>> 8aa6721f
        majorLocator = MultipleLocator(1)
        majorFormatter = FormatStrFormatter('%d')
        minorLocator = MultipleLocator(0.5)
        ax21.yaxis.set_major_locator(majorLocator)
        ax21.yaxis.set_major_formatter(majorFormatter)
        # for the minor ticks, use no labels; default NullFormatter
        ax21.yaxis.set_minor_locator(minorLocator)
        for para,color,xloc,yloc in [('Q'+'$_{\mu}$','k',400.,2.5),("$a_{S}$",'b',150.,3.7),("$a_{P}$",'r',100.,1.8)]:
            ax21.annotate(para,color=color,
            xy=(3, 1), xycoords='data',
            xytext=(xloc/1000., yloc/4.), textcoords='axes fraction',
            horizontalalignment='left', verticalalignment='top')


        ax22 = ax21.twinx()
        ax22.plot(depthkmarr[top1000km],self.data['Qmu'][top1000km],'k')
        ax21.set_xlabel('Depth (km)')
        ax21.set_ylabel("$V_P$"+' or '+"$V_S$"+' anisotropy (%)')
        ax22.set_ylabel('Shear attenuation Q'+'$_{\mu}$')
        ax22.set_ylim([0, 400])        
<<<<<<< HEAD
        ax22.set_xlim([0., 1000.])
=======
>>>>>>> 8aa6721f
        majorLocator = MultipleLocator(100)
        majorFormatter = FormatStrFormatter('%d')
        minorLocator = MultipleLocator(50)
        ax22.yaxis.set_major_locator(majorLocator)
        ax22.yaxis.set_major_formatter(majorFormatter)
        # for the minor ticks, use no labels; default NullFormatter
        ax22.yaxis.set_minor_locator(minorLocator)
        if ifshow: plt.show()
        plt.savefig(self.name+outfile)
<<<<<<< HEAD
=======

def epix2ascii(epix_dir,output_file,ref_model,mod_desc,n_hpar=1):
    '''
    write a rem3d formatted ascii file from a directory containing epix files 

    Input parameters:
    ----------------
  
    epix_dir: path to directory containing epix layer files
    
    output_file: name of rem3d format output file
    
    ref_model: the 1D reference model used for the specified tomography model
    
    mod_desc: tomographic model parameter (e.g. "(SH+SV)*0.5")
    
    n_hpar:number of horizontal parameterizations (currently only handles 
           models with 1 horizontal parameterization, and with a constant pixel width)
           
    '''
    f_out = open(output_file,'w')
    cwd = os.getcwd()

    #find layer info
    globpath=cwd+'/'+epix_dir+'/*'
    filenames=glob.glob(globpath) 
    layer_start = []
    layer_end = []

    for filename in filenames:
        print(filename)
        start_ = filename.split('.epix')[-2].split('_')[-2]
        end_ = filename.split('.epix')[-2].split('_')[-1]
        layer_start.append(float(start_))
        layer_end.append(float(end_))

    layer_start.sort()
    layer_end.sort()
    zmin = np.min(layer_start)
    zmax = np.max(layer_end)
    dz = layer_end[1] - layer_start[1]
    depths = np.arange(dz,2900.0+dz,dz)
    depths[0] = zmin
    depths[-1] = zmax

    #write header
    f_out.write(u'REFERENCE MODEL: {} \n'.format(ref_model))
    f_out.write(u'KERNEL SET: {}\n'.format(kernel_set))

    #write radial kernels
    n_rad_kernels = len(depths)-1
    f_out.write(u'RADIAL STRUCTURE KERNELS: {}\n'.format(n_rad_kernels))
    for i in range(0,n_rad_kernels):
        f_out.write(u'DESC  {:3.0f}: {}, {:1.1f} - {:1.1f} km\n'.format(i+1,
        mod_desc,depths[i],depths[i+1]))

    #write horizontal parameterization(s)
    epixarr = np.loadtxt(filenames[0])
    lats = epixarr[:,0]
    lons = epixarr[:,1]
    px_w = epixarr[:,2] 
    if len(np.unique(pixel_width)) is not 1: 
        raise ValueError('epix2ascii can only handle constant pixel width')
    pixel_width = px_w[0]
    kernel_set = 'BOX{:1.0f}+I1D'.format(dz)
    #kernel_set = 'BOX{:1.0f}_PIX{:1.1f}'.format(dz,pixel_width)

    f_out.write(u'HORIZONTAL PARAMETERIZATIONS: {}\n'.format(n_hpar))
    for i in range(0,n_hpar):
        f_out.write(u'HPAR   {}: PIXELS,  {:1.1f} x {:1.1f}\n'.format(                               i+1,pixel_width,pixel_width))
        shape = (int(180.0/pixel_width),int(360.0/pixel_width)) 
        lats_arr = np.reshape(lats,shape,order='F')
        lons_arr = np.reshape(lons,shape,order='F')
        px_w_arr = np.reshape(px_w,shape,order='F')

        lats = lats_arr.flatten()
        lons = lons_arr.flatten()
        px_w = px_w_arr.flatten()

    for j in range(0,len(lons)):
        if lons[i] > 180.0:
            lons[i] -= 360.0
            f_out.write(u'{:5.1f} {:5.1f} {:5.1f}\n'.format(lons[i],
                    lats[i], px_w[i]))

    #write model coefficients
    line = ff.FortranRecordWriter('(6E12.4)')
    for i in range(0,len(depths)-1):
        print('writing coefficients for layer ', i+1)
        epix_name='*{:1.1f}_{:1.1f}.epix'.format(depths[i],depths[i+1])
        epix_glob = glob.glob(cwd+'/'+epix_dir+'/'+epix_name)
        print(epix_glob)
        epixarr = np.loadtxt(epix_glob[0])
        coefs = epixarr[:,3]
        coefs_arr = np.reshape(coefs,shape,order='F')
        coefs = coefs_arr.flatten()
        f_out.write(u'STRU  {:3.0f}:  {:1.0f}\n'.format(i+1,pixel_width))
        f_out.write(line.write(coefs)+u'\n')

def ascii2xarray(ascii_file,save_netcdf=False,outfile=None):
    '''
    write a rem3d formatted ascii file from a directory containing epix files 

    Input parameters:
    ----------------
  
    ascii_file: path to rem3d format output file
    
    save_netcdf: save netcdf format
    
    outfile: output netcdf file
    
    '''

    with open(ascii_file) as f:
    #read header
        for i, line in enumerate(f):
            if i == 0:
                ref_model = line.split('REFERENCE MODEL:')[1].strip()
            elif i == 1:
                krnl_set = line.split('KERNEL SET:')[1].strip()
            elif i == 2:
                nrad_krnl = line.split('RADIAL STRUCTURE KERNELS:')[1].strip()
                nrad_krnl = int(nrad_krnl)
            else:
                break

        #read radial kernels
        rkrnl_start = np.zeros(nrad_krnl)
        rkrnl_end = np.zeros(nrad_krnl)
        #TODO implement other radial kernel options
        if krnl_set[0:3] == 'BOX': krnl_wdth = float(krnl_set[3:].split('+')[0])
        npts_dep = nrad_krnl

        for i, line in enumerate(f):
            if i <= nrad_krnl-1:
                mod_par = line.strip().split()[2].split(',')[0]
                rkrnl_start[i] = float(line.strip().split()[3])
                rkrnl_end[i] = float(line.strip().split()[5])
            if i == nrad_krnl-1: break

        #read horizontal parameterization info
        hpar_list = []
        #TODO implement parameterizations besides pixels
        for i, line in enumerate(f):
            if i == 0:
                nhpar = int(line.strip().split()[-1])
                print('NHPAR', nhpar)
            elif i== 1:
                hpar_type = line.strip().split()[2].split(',')[0]
                hpar_name = line.split(':')[1].strip()
                hpar_list.append(hpar_name)

                if hpar_type == 'PIXELS':
                    lons = []
                    lats = []
                    pxwd = []
                    pxw_lon = float(line.strip().split()[3])
                    pxw_lat = float(line.strip().split()[5])
                break

        for j in range(0,nhpar):
            for i, line in enumerate(f):

                if line.strip().split()[0] == 'HPAR':
                    par_type = line.strip()[2].split(',')[0]
                    #if par_type == 'PIXELS':
                    #    pxw_lon = float(line.strip()[3])
                    #    pxw_lat = float(line.strip()[4])
                    #    npts_lon = int(360. / pxw_lon)
                    #        npts_lat = int(180. / pxw_lat)
                    break

                elif line.strip().split()[0] == 'STRU':
                    i_layer = int(line.strip().split()[1].split(':')[0])
                    i_hpar = int(line.strip().split()[2])
                    break

                else:
                    lons.append(float(line.strip().split()[0]))
                    lats.append(float(line.strip().split()[1]))
                    pxwd.append(float(line.strip().split()[2]))

        #read structure coefficients block
        layer_coefs = []
        layer_dict = {}
        for i, line in enumerate(f):

            if line.strip().split()[0] == 'STRU':
                layer_dict[i_layer] = layer_coefs
                i_layer = int(line.strip().split()[1].split(':')[0])
                i_hpar = int(line.strip().split()[2])
                layer_coefs = []
            else:
                for coef in line.strip().split(): 
                    layer_coefs.append(float(coef))

        layer_dict[i_layer] = layer_coefs #add layer layer to dict
    
    #create dims arrays
    lon = np.arange((pxw_lon/2.),360.,pxw_lon)
    for i in range(0,len(lon)):
        if lon[i] >= 180.0:
            lon[i] -= 360.0
    lat = np.arange(-90.+(pxw_lat/2.),90,pxw_lat)
    dep = (rkrnl_start + rkrnl_end) / 2.

    #create xarray 
    data_array = xr.DataArray(np.zeros((len(dep),len(lon),len(lat))),
                              dims = ['depth','lon','lat'])

    data_array['lon'] = lon
    data_array['lat'] = lat
    data_array['depth'] = dep

    #fill in data array
    for i,layer in enumerate(layer_dict):
        data_array[i,:,:] = np.reshape(layer_dict[layer],
                                (len(lon),len(lat)),order='F')
    print('done reading model')
        
    if save_netcdf: data_array.to_netcdf(outfile)

    return data_array
>>>>>>> 8aa6721f
<|MERGE_RESOLUTION|>--- conflicted
+++ resolved
@@ -24,7 +24,6 @@
 from matplotlib import gridspec # Relative size of subplots
 from matplotlib.ticker import (MultipleLocator, FormatStrFormatter,
                                AutoMinorLocator)
-<<<<<<< HEAD
 from scipy import sparse
 from configobj import ConfigObj
 import re
@@ -32,6 +31,7 @@
 import struct
 import h5py
 from collections import Counter
+import xarray as xr
 
 ####################### IMPORT REM3D LIBRARIES  #######################################
 from . import tools   
@@ -48,19 +48,6 @@
     filename : Name of the file containing four columns
               (latitude, longitude, pixel_size, value)
 
-=======
-import xarray as xr
-
-####################### IMPORT REM3D LIBRARIES  #######################################
-#from . import plots 
-#######################################################################################
-def readepixfile(filename):
-    """Read .epix file format from a file.
-    Parameters
-    ----------
-    filename : Name of the file containing four columns
-              (latitude, longitude, pixel_size, value)
->>>>>>> 8aa6721f
     """
 
     currentdir=os.getcwd()
@@ -71,7 +58,6 @@
         raise IOError("File (",filename,") does not exist in the current directory - ",currentdir)
 
     return epixarr
-<<<<<<< HEAD
 
 def read3dmodelfile(modelfile,maxkern=300,maxcoeff=6000):
     """
@@ -875,33 +861,21 @@
 #####################
 # 1D model class
 
-=======
-#####################
-# 1D model class
-
->>>>>>> 8aa6721f
 class reference1D(object):
     '''
     A class for 1D reference Earth models used in tomography
     '''
 
-<<<<<<< HEAD
     def __init__(self,file=None):
-=======
-    def __init__(self):
->>>>>>> 8aa6721f
         self.__nlayers__ = None
         self.data = None
         self.metadata = {}
         self.name = None
         self.radius_max = None
-<<<<<<< HEAD
         if file is not None: 
             self.read(file)
             self.get_Love_elastic()
             self.get_discontinuity()
-=======
->>>>>>> 8aa6721f
     
     def __str__(self):
         if self.data is not None and self.__nlayers__ > 0:
@@ -919,12 +893,9 @@
             formats=[np.float for ii in range(len(names))]
             modelarr = np.genfromtxt(file,dtype=None,comments='#',skip_header=3,
             names=names)
-<<<<<<< HEAD
             # Add depth assuming model describes from Earth center to surface
             names.append('depth'); formats.append(np.float)
             modelarr=append_fields(modelarr, 'depth', np.max(modelarr['radius'])-modelarr['radius'], usemask=False)
-=======
->>>>>>> 8aa6721f
             self.metadata['attributes'] = names
             self.metadata['description'] = 'Read from '+file
             self.metadata['filename'] = file
@@ -937,10 +908,7 @@
         Model1D_Attr = np.dtype([(native_str(names[ii]),formats[ii]) for ii in range(len(names))])
         self.data = np.zeros(self.__nlayers__,dtype=Model1D_Attr)
         self.data['radius'] = modelarr['radius']
-<<<<<<< HEAD
         self.data['depth'] = modelarr['depth']
-=======
->>>>>>> 8aa6721f
         self.data['rho'] = modelarr['rho']
         self.data['vpv'] = modelarr['vpv']
         self.data['vsv'] = modelarr['vsv']
@@ -950,15 +918,11 @@
         self.data['vsh'] = modelarr['vsh']
         self.data['eta'] = modelarr['eta']
         self.radius_max = np.max(self.data['radius'])
-<<<<<<< HEAD
-        
-=======
->>>>>>> 8aa6721f
+        
 
     def get_Love_elastic(self):
         '''
         Get the Love parameters and Voigt averaged elastic properties with depth
-<<<<<<< HEAD
         
         A,C,N,L,F: anisotropy elastic Love parameters
         kappa: bulk modulus
@@ -973,10 +937,6 @@
             self.metadata['attributes'].append(['A','C','N','L','F','vp','vs','vphi','xi','phi','Zp','Zs'])
             
             # Add data fields
-=======
-        '''
-        if self.data is not None and self.__nlayers__ > 0:
->>>>>>> 8aa6721f
             self.data=append_fields(self.data, 'A', self.data['rho']*self.data['vph']**2 , usemask=False)
             self.data=append_fields(self.data, 'C', self.data['rho']*self.data['vpv']**2 , usemask=False)
             self.data=append_fields(self.data, 'N', self.data['rho']*self.data['vsh']**2 , usemask=False)
@@ -986,15 +946,11 @@
             self.data=append_fields(self.data, 'mu', (self.data['A']+self.data['C']-2.*self.data['F']+5.*self.data['N']+6.*self.data['L'])/15. , usemask=False)
             self.data=append_fields(self.data, 'vp', np.sqrt(np.divide((self.data['kappa']+4.*self.data['mu']/3.),self.data['rho'])) , usemask=False)
             self.data=append_fields(self.data, 'vs', np.sqrt(np.divide(self.data['mu'],self.data['rho'])) , usemask=False)
-<<<<<<< HEAD
             self.data=append_fields(self.data, 'vphi', np.sqrt(np.divide(self.data['kappa'],self.data['rho'])) , usemask=False)
-=======
->>>>>>> 8aa6721f
             with np.errstate(divide='ignore', invalid='ignore'): # Ignore warning about dividing by zero
                 xi = np.power(np.divide(self.data['vsh'],self.data['vsv']),2)
             self.data=append_fields(self.data, 'xi', xi , usemask=False)
             self.data=append_fields(self.data, 'phi', np.power(np.divide(self.data['vpv'],self.data['vph']),2) , usemask=False)
-<<<<<<< HEAD
             self.data=append_fields(self.data, 'Zp', self.data['vp']*self.data['rho'], usemask=False)
             self.data=append_fields(self.data, 'Zs', self.data['vs']*self.data['rho'], usemask=False)
         else:
@@ -1036,18 +992,12 @@
         self.metadata['discontinuities'] = disc
 
 
-=======
-        else:
-            raise ValueError('reference1D object is not allocated')
-
->>>>>>> 8aa6721f
     def get_custom_parameter(self,parameters):
         '''
         Get the arrays of custom parameters defined in various Earth models
         '''
         if self.data is not None and self.__nlayers__ > 0:
             # convert to array for ease of looping
-<<<<<<< HEAD
             if isinstance(parameters,string_types): parameters = np.array([parameters]) 
             
             for ii in np.arange(parameters.size):
@@ -1065,25 +1015,6 @@
                     self.data=append_fields(self.data, parameters[ii], self.data['rho'] , usemask=False)                
                 else:
                     raise NotImplementedError('parameter ',parameters[ii],' is not currently implemented in reference1D.get_custom_parameter')
-=======
-            if isinstance(parameters,string_types): parameters = np.array(parameters) 
-            
-            for parameter in parameters:
-                if 'SH-SV' in parameter:
-                    self.data=append_fields(self.data, parameter, self.data['vsh'] - self.data['vsv'] , usemask=False)
-                elif 'PH-PV' in parameter:
-                    self.data=append_fields(self.data, parameter, self.data['vph'] - self.data['vpv'] , usemask=False)
-                elif '(SH+SV)*0.5' in parameter:
-                    self.data=append_fields(self.data, parameter, (self.data['vsh'] + self.data['vsv'])/2. , usemask=False)
-                elif '(PH+PV)*0.5' in parameter:
-                    self.data=append_fields(self.data, parameter, (self.data['vph'] + self.data['vpv'])/2. , usemask=False)
-                elif 'dETA/ETA' in parameter:
-                    self.data=append_fields(self.data, parameter, self.data['eta'] , usemask=False)
-                elif 'dRHO/RHO' in parameter:
-                    self.data=append_fields(self.data, parameter, self.data['rho'] , usemask=False)                
-                else:
-                    raise NotImplementedError('parameter ',parameter,' is not currently implemented in reference1D.get_custom_parameter')
->>>>>>> 8aa6721f
         else:
             raise ValueError('reference1D object is not allocated')
 
@@ -1113,16 +1044,12 @@
         file format options 'tvel' and 'nd'.
 
         Note: TauP can't handle zero shear velocity in the ocean layer...
-<<<<<<< HEAD
           To work around this, zero values an ocean layer will be written 
           as 1e-4.
-=======
->>>>>>> 8aa6721f
         '''
         if self.data is not None and self.__nlayers__ > 0:
             model_name = self.name
             f = open(model_name+'.tvel','w')
-<<<<<<< HEAD
             f.write('{} - P\n'.format(model_name))
             f.write('{} - S\n'.format(model_name))
 
@@ -1131,27 +1058,11 @@
                    (self.radius_max - self.data['radius'][::-1][i]) / 1000.0,
                    self.data['vp'][::-1][i] / 1000.0,
                    self.data['vs'][::-1][i] / 1000.0,
-=======
-            f.write(u'{} - P\n'.format(model_name))
-            f.write(u'{} - S\n'.format(model_name))
-
-            for i in range(0,len(self.data)):
-                f.write(u'{:<10.4f} {:<10.4f} {:<10.4f} {:<10.4f}\n'.format(
-                   (self.radius_max - self.data['radius'][::-1][i]) / 1000.0,
-                   self.data['vpv'][::-1][i] / 1000.0,
-                   self.data['vsv'][::-1][i] / 1000.0,
->>>>>>> 8aa6721f
                    self.data['rho'][::-1][i] / 1000.0))       
             f.close()
         else:
             raise ValueError('reference1D object is not allocated')
 
-<<<<<<< HEAD
-=======
-        if self.data['vpv'][-1] == 0 or self.data['vsv'][-1] == 0:
-            raise Warning('zero velocity layer detected at surface ...\n \
-                      TauP raytracing may not work')
->>>>>>> 8aa6721f
 
     def to_axisem(self,anelastic=True,anisotropic=True):
         '''
@@ -1159,15 +1070,10 @@
         '''
         if self.data is not None and self.__nlayers__ > 0:
             model_name = self.name
-<<<<<<< HEAD
-=======
-            #f = open(model_name+'.bm','w',encoding='utf-8')
->>>>>>> 8aa6721f
             f = open(model_name+'.bm','w')
             n_discon = 0
 
             if anelastic:
-<<<<<<< HEAD
                 f.write('ANELASTIC     T\n')
             else:
                 f.write('ANELASTIC     F\n')
@@ -1184,30 +1090,6 @@
 
             for i in range(0,len(self.data)):
                 f.write('{}    {}    {}    {}    {}    {}    {}    {}    {}\n'.format(
-=======
-                #f.write(unicode('ANELASTIC     T\n'))
-                f.write(u'ANELASTIC     T\n')
-            else:
-                #f.write(unicode('ANELASTIC     F\n'))
-                f.write(u'ANELASTIC     F\n')
-
-            if anisotropic:
-                #f.write(unicode('ANISOTROPIC     T\n'))
-                f.write(u'ANISOTROPIC     T\n')
-            else:
-                #f.write(unicode('ANISOTROPIC     F\n'))
-                f.write(u'ANISOTROPIC     F\n')
-
-            #f.write(unicode('UNITS      m\n'))
-            f.write(u'UNITS      m\n')
-
-            if anisotropic:
-                #f.write(unicode('COLUMNS   radius    rho    vpv    vsv    qka    qmu    vph    vsh    eta\n'))
-                f.write(u'COLUMNS   radius    rho    vpv    vsv    qka    qmu    vph    vsh    eta\n')
-
-            for i in range(0,len(self.data)):
-                f.write(u'{:<12.2f} {:<12.2f} {:<12.2f} {:<12.2f} {:<12.2f} {:<12.2f} {:<12.2f} {:<12.2f} {:<12.2f}\n'.format(
->>>>>>> 8aa6721f
                 self.data['radius'][::-1][i],
                 self.data['rho'][::-1][i],
                 self.data['vpv'][::-1][i],
@@ -1221,11 +1103,7 @@
                 if i < len(self.data)-1 and self.data['radius'][::-1][i] == self.data['radius'][::-1][i+1]:
                     depth_here = (self.radius_max - self.data['radius'][::-1][i]) / 1000.0 
                     n_discon += 1
-<<<<<<< HEAD
                     f.write('#    Discontinuity {}, depth {:6.2f} km\n'.format(n_discon,depth_here))
-=======
-                    f.write(u'#    Discontinuity {}, depth {:6.2f} km\n'.format(n_discon,depth_here))
->>>>>>> 8aa6721f
         else:
             raise ValueError('reference1D object is not allocated')
             
@@ -1235,11 +1113,7 @@
         """
         depthkmarr = (6371000. - self.data['radius'])/1000. # in km
         #Set default fontsize for plots
-<<<<<<< HEAD
         plots.updatefont(10)
-=======
-        plots.updatefont(None,10)
->>>>>>> 8aa6721f
         fig = plt.figure(1, figsize=(figuresize[0],figuresize[1]))
         gs = gridspec.GridSpec(3, 1, height_ratios=height_ratios) 
         fig.patch.set_facecolor('white')
@@ -1315,10 +1189,7 @@
         ax21.plot(depthkmarr[top1000km],anisoVs[top1000km],'b')
         ax21.plot(depthkmarr[top1000km],anisoVp[top1000km],'r')
         ax21.set_ylim([0, 4])        
-<<<<<<< HEAD
         ax21.set_xlim([0., 1000.])
-=======
->>>>>>> 8aa6721f
         majorLocator = MultipleLocator(1)
         majorFormatter = FormatStrFormatter('%d')
         minorLocator = MultipleLocator(0.5)
@@ -1339,10 +1210,7 @@
         ax21.set_ylabel("$V_P$"+' or '+"$V_S$"+' anisotropy (%)')
         ax22.set_ylabel('Shear attenuation Q'+'$_{\mu}$')
         ax22.set_ylim([0, 400])        
-<<<<<<< HEAD
         ax22.set_xlim([0., 1000.])
-=======
->>>>>>> 8aa6721f
         majorLocator = MultipleLocator(100)
         majorFormatter = FormatStrFormatter('%d')
         minorLocator = MultipleLocator(50)
@@ -1352,8 +1220,315 @@
         ax22.yaxis.set_minor_locator(minorLocator)
         if ifshow: plt.show()
         plt.savefig(self.name+outfile)
-<<<<<<< HEAD
-=======
+
+#####################
+# 1D model class
+
+class reference1D(object):
+    '''
+    A class for 1D reference Earth models used in tomography
+    '''
+
+    def __init__(self):
+        self.__nlayers__ = None
+        self.data = None
+        self.metadata = {}
+        self.name = None
+        self.radius_max = None
+    
+    def __str__(self):
+        if self.data is not None and self.__nlayers__ > 0:
+            output = "%s is a one-dimensional model with %s layers and radius up to %s km" % (self.name, self.__nlayers__,self.radius_max/1000.)
+        else:
+            output = "No model has been read into this reference1D instance yet"
+        return output
+            
+    def read(self,file,fmt='card'):
+        '''
+        Read a card deck file used in OBANI. Other formats not ready yet
+        '''
+        if fmt=='card':
+            names=['radius','rho','vpv','vsv','Qkappa','Qmu','vph','vsh','eta']
+            formats=[np.float for ii in range(len(names))]
+            modelarr = np.genfromtxt(file,dtype=None,comments='#',skip_header=3,
+            names=names)
+            self.metadata['attributes'] = names
+            self.metadata['description'] = 'Read from '+file
+            self.metadata['filename'] = file
+            self.name = ntpath.basename(file)
+        else:
+            raise NotImplementedError('model format ',fmt,' is not currently implemented in reference1D.read')
+
+        self.__nlayers__ = len(modelarr['radius'])
+        # Create data array
+        Model1D_Attr = np.dtype([(native_str(names[ii]),formats[ii]) for ii in range(len(names))])
+        self.data = np.zeros(self.__nlayers__,dtype=Model1D_Attr)
+        self.data['radius'] = modelarr['radius']
+        self.data['rho'] = modelarr['rho']
+        self.data['vpv'] = modelarr['vpv']
+        self.data['vsv'] = modelarr['vsv']
+        self.data['Qkappa'] = modelarr['Qkappa']
+        self.data['Qmu'] = modelarr['Qmu']
+        self.data['vph'] = modelarr['vph']
+        self.data['vsh'] = modelarr['vsh']
+        self.data['eta'] = modelarr['eta']
+        self.radius_max = np.max(self.data['radius'])
+
+    def get_Love_elastic(self):
+        '''
+        Get the Love parameters and Voigt averaged elastic properties with depth
+        '''
+        if self.data is not None and self.__nlayers__ > 0:
+            self.data=append_fields(self.data, 'A', self.data['rho']*self.data['vph']**2 , usemask=False)
+            self.data=append_fields(self.data, 'C', self.data['rho']*self.data['vpv']**2 , usemask=False)
+            self.data=append_fields(self.data, 'N', self.data['rho']*self.data['vsh']**2 , usemask=False)
+            self.data=append_fields(self.data, 'L', self.data['rho']*self.data['vsv']**2 , usemask=False)
+            self.data=append_fields(self.data, 'F', self.data['eta']*(self.data['A']-2.*self.data['L']) , usemask=False)
+            self.data=append_fields(self.data, 'kappa', (4.0*(self.data['A']+self.data['F']-self.data['N'])+self.data['C'])/9. , usemask=False)
+            self.data=append_fields(self.data, 'mu', (self.data['A']+self.data['C']-2.*self.data['F']+5.*self.data['N']+6.*self.data['L'])/15. , usemask=False)
+            self.data=append_fields(self.data, 'vp', np.sqrt(np.divide((self.data['kappa']+4.*self.data['mu']/3.),self.data['rho'])) , usemask=False)
+            self.data=append_fields(self.data, 'vs', np.sqrt(np.divide(self.data['mu'],self.data['rho'])) , usemask=False)
+            with np.errstate(divide='ignore', invalid='ignore'): # Ignore warning about dividing by zero
+                xi = np.power(np.divide(self.data['vsh'],self.data['vsv']),2)
+            self.data=append_fields(self.data, 'xi', xi , usemask=False)
+            self.data=append_fields(self.data, 'phi', np.power(np.divide(self.data['vpv'],self.data['vph']),2) , usemask=False)
+        else:
+            raise ValueError('reference1D object is not allocated')
+
+    def get_custom_parameter(self,parameters):
+        '''
+        Get the arrays of custom parameters defined in various Earth models
+        '''
+        if self.data is not None and self.__nlayers__ > 0:
+            # convert to array for ease of looping
+            if isinstance(parameters,string_types): parameters = np.array(parameters) 
+            
+            for parameter in parameters:
+                if 'SH-SV' in parameter:
+                    self.data=append_fields(self.data, parameter, self.data['vsh'] - self.data['vsv'] , usemask=False)
+                elif 'PH-PV' in parameter:
+                    self.data=append_fields(self.data, parameter, self.data['vph'] - self.data['vpv'] , usemask=False)
+                elif '(SH+SV)*0.5' in parameter:
+                    self.data=append_fields(self.data, parameter, (self.data['vsh'] + self.data['vsv'])/2. , usemask=False)
+                elif '(PH+PV)*0.5' in parameter:
+                    self.data=append_fields(self.data, parameter, (self.data['vph'] + self.data['vpv'])/2. , usemask=False)
+                elif 'dETA/ETA' in parameter:
+                    self.data=append_fields(self.data, parameter, self.data['eta'] , usemask=False)
+                elif 'dRHO/RHO' in parameter:
+                    self.data=append_fields(self.data, parameter, self.data['rho'] , usemask=False)                
+                else:
+                    raise NotImplementedError('parameter ',parameter,' is not currently implemented in reference1D.get_custom_parameter')
+        else:
+            raise ValueError('reference1D object is not allocated')
+
+    def evaluate_at_depth(self,depth_in_km,parameter='vs',interpolation='linear'):   
+        '''
+        Get the values of a parameter at a given depth
+        '''
+        values=None
+        if self.data is not None and self.__nlayers__ > 0:
+            if parameter in self.data.dtype.names:
+                values = self.data[parameter]
+                depth_array = (6371000. - self.data['radius'])/1000. # in km
+                # Sort to make interpolation possible
+                indx = depth_array.argsort()
+                # convert to array for ease of looping
+                if isinstance(depth_in_km,float) or isinstance(depth_in_km,int): depth_in_km = np.array(depth_in_km) 
+                values = griddata(depth_array[indx], values[indx], depth_in_km, method=interpolation)
+            else:
+                raise ValueError('parameter '+parameter+' not defined in array')
+        else:
+            raise ValueError('reference1D object is not allocated')
+        return values
+
+    def to_TauPmodel(self,fmt='tvel'):
+        '''
+        Writes a model file that is compatible with TauP.
+        file format options 'tvel' and 'nd'.
+
+        Note: TauP can't handle zero shear velocity in the ocean layer...
+        '''
+        if self.data is not None and self.__nlayers__ > 0:
+            model_name = self.name
+            f = open(model_name+'.tvel','w')
+            f.write(u'{} - P\n'.format(model_name))
+            f.write(u'{} - S\n'.format(model_name))
+
+            for i in range(0,len(self.data)):
+                f.write(u'{:<10.4f} {:<10.4f} {:<10.4f} {:<10.4f}\n'.format(
+                   (self.radius_max - self.data['radius'][::-1][i]) / 1000.0,
+                   self.data['vpv'][::-1][i] / 1000.0,
+                   self.data['vsv'][::-1][i] / 1000.0,
+                   self.data['rho'][::-1][i] / 1000.0))       
+            f.close()
+        else:
+            raise ValueError('reference1D object is not allocated')
+
+        if self.data['vpv'][-1] == 0 or self.data['vsv'][-1] == 0:
+            raise Warning('zero velocity layer detected at surface ...\n \
+                      TauP raytracing may not work')
+
+    def to_axisem(self,anelastic=True,anisotropic=True):
+        '''
+         Write 1D model to be used as an external model in axisem
+        '''
+        if self.data is not None and self.__nlayers__ > 0:
+            model_name = self.name
+            #f = open(model_name+'.bm','w',encoding='utf-8')
+            f = open(model_name+'.bm','w')
+            n_discon = 0
+
+            if anelastic:
+                #f.write(unicode('ANELASTIC     T\n'))
+                f.write(u'ANELASTIC     T\n')
+            else:
+                #f.write(unicode('ANELASTIC     F\n'))
+                f.write(u'ANELASTIC     F\n')
+
+            if anisotropic:
+                #f.write(unicode('ANISOTROPIC     T\n'))
+                f.write(u'ANISOTROPIC     T\n')
+            else:
+                #f.write(unicode('ANISOTROPIC     F\n'))
+                f.write(u'ANISOTROPIC     F\n')
+
+            #f.write(unicode('UNITS      m\n'))
+            f.write(u'UNITS      m\n')
+
+            if anisotropic:
+                #f.write(unicode('COLUMNS   radius    rho    vpv    vsv    qka    qmu    vph    vsh    eta\n'))
+                f.write(u'COLUMNS   radius    rho    vpv    vsv    qka    qmu    vph    vsh    eta\n')
+
+            for i in range(0,len(self.data)):
+                f.write(u'{:<12.2f} {:<12.2f} {:<12.2f} {:<12.2f} {:<12.2f} {:<12.2f} {:<12.2f} {:<12.2f} {:<12.2f}\n'.format(
+                self.data['radius'][::-1][i],
+                self.data['rho'][::-1][i],
+                self.data['vpv'][::-1][i],
+                self.data['vsv'][::-1][i],
+                self.data['Qkappa'][::-1][i],
+                self.data['Qmu'][::-1][i],
+                self.data['vph'][::-1][i],
+                self.data['vsh'][::-1][i],
+                self.data['eta'][::-1][i]) )
+
+                if i < len(self.data)-1 and self.data['radius'][::-1][i] == self.data['radius'][::-1][i+1]:
+                    depth_here = (self.radius_max - self.data['radius'][::-1][i]) / 1000.0 
+                    n_discon += 1
+                    f.write(u'#    Discontinuity {}, depth {:6.2f} km\n'.format(n_discon,depth_here))
+        else:
+            raise ValueError('reference1D object is not allocated')
+            
+    def plot(self,figuresize=[7,12],height_ratios=[2, 2, 1],ifshow=True,outfile='.png'):
+        """ 
+        Plot the cards array in a PREM like plot
+        """
+        depthkmarr = (6371000. - self.data['radius'])/1000. # in km
+        #Set default fontsize for plots
+        plots.updatefont(None,10)
+        fig = plt.figure(1, figsize=(figuresize[0],figuresize[1]))
+        gs = gridspec.GridSpec(3, 1, height_ratios=height_ratios) 
+        fig.patch.set_facecolor('white')
+        ax01=plt.subplot(gs[0])
+        ax01.plot(depthkmarr,self.data['rho']/1000.,'k')
+        ax01.plot(depthkmarr,self.data['vsv']/1000.,'b')
+        ax01.plot(depthkmarr,self.data['vsh']/1000.,'b:')
+        ax01.plot(depthkmarr,self.data['vpv']/1000.,'r')
+        ax01.plot(depthkmarr,self.data['vph']/1000.,'r:')
+        mantle=np.where( depthkmarr < 2891.)
+        ax01.plot(depthkmarr[mantle],self.data['eta'][mantle],'g')
+        ax01.set_xlim([0., 6371.])
+        ax01.set_ylim([0, 14])
+    
+        majorLocator = MultipleLocator(2)
+        majorFormatter = FormatStrFormatter('%d')
+        minorLocator = MultipleLocator(1)
+        ax01.yaxis.set_major_locator(majorLocator)
+        ax01.yaxis.set_major_formatter(majorFormatter)
+        # for the minor ticks, use no labels; default NullFormatter
+        ax01.yaxis.set_minor_locator(minorLocator)
+        
+        majorLocator = MultipleLocator(2000)
+        majorFormatter = FormatStrFormatter('%d')
+        minorLocator = MultipleLocator(1000)
+        ax01.xaxis.set_major_locator(majorLocator)
+        ax01.xaxis.set_major_formatter(majorFormatter)
+        # for the minor ticks, use no labels; default NullFormatter
+        ax01.xaxis.set_minor_locator(minorLocator)
+        ax01.set_ylabel('Velocity (km/sec), density (g/cm'+'$^3$'+') or '+'$\eta$')
+        
+        for para,color,xloc,yloc in [("$\eta$",'g',1500.,2.),("$V_S$",'b',1500.,7.8),("$V_P$",'r',1500.,13.5),("$\\rho$",'k',1500.,4.5),("$V_P$",'r',4000.,9.2),("$\\rho$",'k',4000.,12.5),("$V_S$",'b',5500.,4.5)]:
+            ax01.annotate(para,color=color,
+            xy=(3, 1), xycoords='data',
+            xytext=(xloc/6371., yloc/14.), textcoords='axes fraction',
+            horizontalalignment='left', verticalalignment='top')
+
+
+        ax11=plt.subplot(gs[1])
+        top1000km=np.where( depthkmarr < 1000.)
+        ax11.plot(depthkmarr[top1000km],self.data['rho'][top1000km]/1000.,'k')
+        ax11.plot(depthkmarr[top1000km],self.data['vsv'][top1000km]/1000.,'b')
+        ax11.plot(depthkmarr[top1000km],self.data['vsh'][top1000km]/1000.,'b:')
+        ax12 = ax11.twinx()
+        ax12.plot(depthkmarr[top1000km],self.data['vpv'][top1000km]/1000.,'r')
+        ax12.plot(depthkmarr[top1000km],self.data['vph'][top1000km]/1000.,'r:')
+        ax11.plot(depthkmarr[top1000km],self.data['eta'][top1000km],'g')
+        ax11.set_xlim([0., 1000.])
+        ax11.set_ylim([0, 7])
+        ax12.set_xlim([0., 1000.])
+        ax12.set_ylim([-2, 12])        
+        ax11.set_ylabel('Shear velocity (km/sec), density (g/cm'+'$^3$'+') or '+'$\eta$')
+        ax12.set_ylabel('Compressional velocity (km/sec)')
+        for para,color,xloc,yloc in [("$\eta$",'g',150.,1.),("$V_{S}$",'b',150.,4.3),("$V_{P}$",'r',120.,5.5),("$\\rho$",'k',150.,3.8)]:
+            ax11.annotate(para,color=color,
+            xy=(3, 1), xycoords='data',
+            xytext=(xloc/1000., yloc/7.), textcoords='axes fraction',
+            horizontalalignment='left', verticalalignment='top')
+        ax12.set_yticks(np.arange(6, 14, step=2))
+        majorLocator = MultipleLocator(200)
+        majorFormatter = FormatStrFormatter('%d')
+        minorLocator = MultipleLocator(100)
+        ax11.xaxis.set_major_locator(majorLocator)
+        ax11.xaxis.set_major_formatter(majorFormatter)
+        # for the minor ticks, use no labels; default NullFormatter
+        ax11.xaxis.set_minor_locator(minorLocator)
+
+        
+        ax21=plt.subplot(gs[2], sharex=ax11)
+        with np.errstate(divide='ignore', invalid='ignore'): # Ignore warning about dividing by zero
+            anisoVs=(self.data['vsh']-self.data['vsv'])*200./(self.data['vsh']+self.data['vsv'])
+        anisoVp=(self.data['vph']-self.data['vpv'])*200./(self.data['vph']+self.data['vpv'])
+        ax21.plot(depthkmarr[top1000km],anisoVs[top1000km],'b')
+        ax21.plot(depthkmarr[top1000km],anisoVp[top1000km],'r')
+        ax21.set_ylim([0, 4])        
+        majorLocator = MultipleLocator(1)
+        majorFormatter = FormatStrFormatter('%d')
+        minorLocator = MultipleLocator(0.5)
+        ax21.yaxis.set_major_locator(majorLocator)
+        ax21.yaxis.set_major_formatter(majorFormatter)
+        # for the minor ticks, use no labels; default NullFormatter
+        ax21.yaxis.set_minor_locator(minorLocator)
+        for para,color,xloc,yloc in [('Q'+'$_{\mu}$','k',400.,2.5),("$a_{S}$",'b',150.,3.7),("$a_{P}$",'r',100.,1.8)]:
+            ax21.annotate(para,color=color,
+            xy=(3, 1), xycoords='data',
+            xytext=(xloc/1000., yloc/4.), textcoords='axes fraction',
+            horizontalalignment='left', verticalalignment='top')
+
+
+        ax22 = ax21.twinx()
+        ax22.plot(depthkmarr[top1000km],self.data['Qmu'][top1000km],'k')
+        ax21.set_xlabel('Depth (km)')
+        ax21.set_ylabel("$V_P$"+' or '+"$V_S$"+' anisotropy (%)')
+        ax22.set_ylabel('Shear attenuation Q'+'$_{\mu}$')
+        ax22.set_ylim([0, 400])        
+        majorLocator = MultipleLocator(100)
+        majorFormatter = FormatStrFormatter('%d')
+        minorLocator = MultipleLocator(50)
+        ax22.yaxis.set_major_locator(majorLocator)
+        ax22.yaxis.set_major_formatter(majorFormatter)
+        # for the minor ticks, use no labels; default NullFormatter
+        ax22.yaxis.set_minor_locator(minorLocator)
+        if ifshow: plt.show()
+        plt.savefig(self.name+outfile)
 
 def epix2ascii(epix_dir,output_file,ref_model,mod_desc,n_hpar=1):
     '''
@@ -1577,5 +1752,4 @@
         
     if save_netcdf: data_array.to_netcdf(outfile)
 
-    return data_array
->>>>>>> 8aa6721f
+    return data_array