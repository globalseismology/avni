--- conflicted
+++ resolved
@@ -9,7 +9,6 @@
 from builtins import *
 
 import sys,os
-<<<<<<< HEAD
 import argparse #parsing arguments
 import glob # pattern matching for finding files
 import numpy as np #for numerical analysis
@@ -32,21 +31,6 @@
 from copy import copy, deepcopy
 import struct
 import h5py
-=======
-import numpy as np #for numerical analysis
-import pdb    #for the debugger pdb.set_trace()
-from math import pi
-
-import ntpath #Using os.path.split or os.path.basename as others suggest won't work in all cases
-import matplotlib.pyplot as plt
-from scipy import sparse
-import re
-from copy import copy, deepcopy
-import struct
-####################### IMPORT REM3D LIBRARIES  #######################################
-
-from . import tools   
->>>>>>> b77a8c86
 
 ####################### IMPORT REM3D LIBRARIES  #######################################
 from . import tools   
@@ -71,15 +55,9 @@
         epixarr=np.genfromtxt(filename, dtype=None,comments="#",names=['lat','lon','pixsize','val'])
     except IOError:
         raise IOError("File (",filename,") does not exist in the current directory - ",currentdir)
-<<<<<<< HEAD
 
     return epixarr
- 
-=======
-    
-    return epixarr
-
->>>>>>> b77a8c86
+
 def read3dmodelfile(modelfile,maxkern=300,maxcoeff=6000):
     """
     Reads a standard 3D model file. maxkern is the maximum number of radial kernels
@@ -89,11 +67,7 @@
     """    
     if (not os.path.isfile(modelfile)): raise IOError("Filename ("+modelfile+") does not exist")
 
-<<<<<<< HEAD
     desckern=np.zeros(maxkern, dtype='U40')
-=======
-    desckern=np.zeros(maxkern, dtype='a40')
->>>>>>> b77a8c86
     ihorpar=np.zeros(maxkern, dtype=int)
     coef=np.zeros([maxcoeff,maxkern], dtype=float)
     with open(modelfile) as f: lines = f.readlines()
@@ -110,13 +84,8 @@
             desckern[idummy-1]=substr[ifst:ilst]
         if line.startswith("HORIZONTAL PARAMETERIZATIONS:"): 
             nhorpar = int(line[29:].rstrip('\n'))
-<<<<<<< HEAD
             hsplfile=np.zeros(nhorpar, dtype='U40')
             typehpar=np.zeros(nhorpar, dtype='U40')
-=======
-            hsplfile=np.zeros(nhorpar, dtype='a40')
-            typehpar=np.zeros(nhorpar, dtype='a40')
->>>>>>> b77a8c86
             ityphpar=np.zeros(nhorpar, dtype=int)
             lmaxhor=np.zeros(nhorpar, dtype=int)
             ncoefhor=np.zeros(nhorpar, dtype=int)
@@ -156,11 +125,7 @@
             ihor=int(line[9:].rstrip('\n'))
             ihorpar[idummy-1]=ihor
             ncoef=ncoefhor[ihor-1]
-<<<<<<< HEAD
             for jj in range(int(ncoef/6)):
-=======
-            for jj in range(ncoef/6):
->>>>>>> b77a8c86
                 arr=lines[ii].rstrip('\n').split(); ii=ii+1
                 coef[jj*6:(jj+1)*6,idummy-1]=[float(i) for i in arr]
             remain = ncoef % 6    
@@ -168,11 +133,7 @@
             coef[(jj+1)*6:(jj+1)*6+remain,idummy-1]=[float(i) for i in arr]
 
     # Store the variables
-<<<<<<< HEAD
     numvar=0; varstr=np.zeros(nmodkern, dtype='U40')
-=======
-    numvar=0; varstr=np.zeros(nmodkern, dtype='a40')
->>>>>>> b77a8c86
     ivarkern=np.zeros(nmodkern)
     for ii in np.arange(nmodkern):
         string=desckern[ii]
@@ -205,7 +166,6 @@
     model3d['ivarkern']=ivarkern; model3d['numvar']=numvar
     model3d['varstr']=varstr; model3d['coef']=coef
     return model3d
-<<<<<<< HEAD
     
 def readensemble(filename):
     """Read .npz file containing a collection of models.
@@ -352,18 +312,12 @@
         """
         Reads a projection matrix file that evaluates the radial bases at various depths.
         """    
-=======
->>>>>>> b77a8c86
 
 #####################
 # 3D model class
 class model3d(object):
     '''
-<<<<<<< HEAD
-    A class for 1D reference Earth models used in tomography
-=======
     A class for 3D reference Earth models used in tomography
->>>>>>> b77a8c86
     '''
 
     def __init__(self,file=None,num_resolution=1,num_realization=1):
@@ -401,8 +355,7 @@
         for k, v in self.__dict__.items():
             setattr(result, k, deepcopy(v, memo))
         return result
-
-<<<<<<< HEAD
+      
     def add_realization(self,resolution=None,name=None,coef=None):
         """
         Added a set of realizations to the object. resolution is the tesselation level at
@@ -430,8 +383,6 @@
         self.data['resolution_'+str(num_resolution)] = {}
         self.data['resolution_'+str(num_resolution)]['realization_0'] = {'name':None,'coef':None}
 
-=======
->>>>>>> b77a8c86
     def readfile(self,modelfile,resolution=0,realization=0,maxkern=300,maxcoeff=6000):
         """
         Reads a standard 3D model file. maxkern is the maximum number of radial kernels
@@ -501,7 +452,6 @@
         modelarr = sparse.csr_matrix(modelarr) # Convert to sparse matrix
         modelarr = modelarr.T # take the transpose to make dot products easy 
         return modelarr
-<<<<<<< HEAD
         
     def getradialattributes(self,parserfile='attributes.ini'):
         """
@@ -1092,8 +1042,3 @@
         ax22.yaxis.set_minor_locator(minorLocator)
         if ifshow: plt.show()
         plt.savefig(self.name+outfile)
-=======
-
-    
->>>>>>> 4284495815d0863366b51af6662349fa18821cc5
->>>>>>> b77a8c86
